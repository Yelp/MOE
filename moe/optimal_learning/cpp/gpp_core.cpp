/*!
  \file gpp_core.cpp
  \rst
  File with main() used by eliu for testing/debugging C++ OL components.

  The code in this file is ad-hoc and purely used as a quick way to call and run the C++
  code from the command-line (i.e., independent of python).
\endrst*/

#include <sys/time.h>

#include <algorithm>
#include <cfloat>
#include <cmath>
#include <cstdio>
#include <cstdlib>
#include <ctime>
#include <functional>
#include <numeric>
#include <random>
#include <vector>
#include <iostream>

#include "gpp_common.hpp"
#include "gpp_covariance.hpp"
#include "gpp_covariance_test.hpp"
#include "gpp_domain.hpp"
#include "gpp_domain_test.hpp"
#include "gpp_exception.hpp"
#include "gpp_geometry_test.hpp"
#include "gpp_heuristic_expected_improvement_optimization.hpp"
#include "gpp_heuristic_expected_improvement_optimization_test.hpp"
#include "gpp_linear_algebra_test.hpp"
#include "gpp_logging.hpp"
#include "gpp_math.hpp"
#include "gpp_math_test.hpp"
#include "gpp_model_selection_and_hyperparameter_optimization.hpp"
#include "gpp_model_selection_and_hyperparameter_optimization_test.hpp"
#include "gpp_optimization.hpp"
#include "gpp_optimization_parameters.hpp"
#include "gpp_optimization_test.hpp"
#include "gpp_random.hpp"
#include "gpp_random_test.hpp"
#include "gpp_test_utils.hpp"
#include "gpp_test_utils_test.hpp"
#include "gpp_expected_improvement_gpu.hpp"
#include "gpp_expected_improvement_gpu_test.hpp"

using namespace optimal_learning;  // NOLINT, i'm lazy in this file which has no external linkage anyway

// -1: mirroring the "Within python" example currently at: https://github.com/sc932/MOE
// 0: random GP prior, optimize hyperparameter, build GP, optimize EI
// 1: runs Scott's Branin optimization
// 2: tests get_expected_EI, ComputeMeanOfPoints, and get_var_of_points on simple input
// 3: speed test EI eval
// 4: unit tests
// 5: speed test multistart newton hyper
// 6: speed test GD hyper
// 7: speed test multistart GD hyper
// 8: speed test log likelihood eval

#define OL_MODE 11
#if OL_MODE == -1

double function_to_minimize(double const * restrict point, UniformRandomGenerator * uniform_generator) {
  boost::uniform_real<double> uniform_double(-0.02, 0.02);
  return std::sin(point[0])*std::cos(point[1]) + std::cos(point[0] + point[1]) + uniform_double(uniform_generator->engine);
}

int main() {
  using DomainType = TensorProductDomain;
  using HyperparameterDomainType = TensorProductDomain;
  using CovarianceClass = SquareExponential;  // see gpp_covariance.hpp for other options

  int dim = 2;
  int num_being_sampled = 0;
  int num_sampled = 21;

  std::vector<double> points_sampled(num_sampled*dim);
  std::vector<double> points_sampled_value(num_sampled);
  std::vector<double> noise_variance(num_sampled, 0.01);  // each entry must be >= 0.0
  std::vector<double> points_being_sampled(num_being_sampled*dim);  // each entry must be >= 0.0

  std::vector<ClosedInterval> domain_bounds = {
    {0.0, 2.0},
    {0.0,  4.0}};
  DomainType domain(domain_bounds.data(), dim);

  int num_mc_iterations = 100000;

  UniformRandomGenerator uniform_generator(314);  // set to mode 0 to generate seeds automatically

  // gradient descent parameters
  const double gamma = 0.9;
  const double pre_mult = 1.0;
  const double max_relative_change = 1.0;
  const double tolerance = 1.0e-7;
  const int max_gradient_descent_steps = 1000;
  const int max_num_restarts = 3;
  const int num_multistarts = 40;
  GradientDescentParameters gd_params(num_multistarts, max_gradient_descent_steps, max_num_restarts, gamma, pre_mult, max_relative_change, tolerance);

  // booststrap w/some data
  points_sampled[0] = 0.0; points_sampled[1] = 0.0;
  points_sampled_value[0] = 1.0;

  double default_signal_variance = 1.0;
  double default_length_scale = 0.2;
  CovarianceClass covariance(dim, default_signal_variance, default_length_scale);

  // only 1 point sampled so far
  GaussianProcess gaussian_process(covariance, points_sampled.data(), points_sampled_value.data(), noise_variance.data(), dim, 0);

  // 20 more samples
  double best_so_far = *std::min_element(points_sampled_value.begin(), points_sampled_value.begin() + 0 + 1);
  int max_num_threads = 1;
  bool lhc_search_only = false;
  int num_lhc_samples = 0;
  int num_to_sample = 1;
  bool found_flag = false;
  std::vector<double> best_points_to_sample(num_to_sample*dim);
  for (int i = 1; i < num_sampled; ++i) {
    // std::vector<double> temp(dim, 0.0);
    // OnePotentialSampleExpectedImprovementEvaluator ei_evaluator(gaussian_process, best_so_far);
    // OnePotentialSampleExpectedImprovementState ei_state(ei_evaluator, temp.data(), 1, true, nullptr);
    // std::vector<double> grad_ei(dim);
    // double ei = ei_evaluator.ComputeExpectedImprovement(&ei_state);
    // printf("ei = %.18E\n", ei);
    // ei_evaluator.ComputeGradExpectedImprovement(&ei_state, grad_ei.data());
    // PrintMatrix(grad_ei.data(), 1, dim);

    ComputeOptimalPointsToSample(gaussian_process, gd_params, domain, points_being_sampled.data(), num_to_sample, num_being_sampled, best_so_far, num_mc_iterations, max_num_threads, lhc_search_only, num_lhc_samples, &found_flag, &uniform_generator, nullptr, best_points_to_sample.data());
    printf("%d: found_flag = %d\n", i, found_flag);

    points_sampled_value[i] = function_to_minimize(best_points_to_sample.data(), &uniform_generator);
    // add function value back into the GP
    gaussian_process.AddPointToGP(best_points_to_sample.data(), points_sampled_value[i], noise_variance[i]);

    best_so_far = *std::min_element(points_sampled_value.begin(), points_sampled_value.begin() + i + 1);
  }

  PrintMatrix(best_points_to_sample.data(), 1, dim);

  return 0;
}

#endif

#if OL_MODE == 0

int main() {
  using DomainType = TensorProductDomain;
  using HyperparameterDomainType = TensorProductDomain;


  // the "spatial" dimension, aka the number of independent (experiment) parameters
  static const int dim = 3;  // > 0

  // number of points to optimize simultaneously (for simult experiments); "q" in q,p-EI
  static const int num_to_sample = 1;  // >= 1

  // number of concurrent samples running alongside the optimization; "p" in q,p-EI
  static const int num_being_sampled = 0;  // >= 0

  // number of points that we have already sampled; i.e., size of the training set
  static const int num_sampled = 10;  // >= 0

  // specifies the domain of each independent variable in (min, max) pairs
  // std::vector<double> domain_bounds = {0.1, 0.9,
  //                               0.2,  0.7,
  //                               0.05,  0.4};
  std::vector<ClosedInterval> domain_bounds = {
    {0.15, 0.4},
    {0.2,  0.35},
    {0.05,  0.4}};
  DomainType domain(domain_bounds.data(), dim);

  std::vector<double> points_sampled(num_sampled*dim);

  std::vector<double> points_sampled_value(num_sampled);

  // default to 0 noise
  std::vector<double> noise_variance(num_sampled, 0.0);  // each entry must be >= 0.0

  // covariance selection
  using CovarianceClass = SquareExponential;  // see gpp_covariance.hpp for other options

  UniformRandomGenerator uniform_generator(314);  // set to mode 0 to generate seeds automatically
  // arbitrary hyperparameters used to generate data
  std::vector<double> hyperparameters_original(1 + dim);
  // generate randomly
  boost::uniform_real<double> uniform_double_for_alpha(0.01, 0.08);
  boost::uniform_real<double> uniform_double_for_hyperparameter(0.05, 0.1);
  for (auto& hyperparameter : hyperparameters_original) {
    hyperparameter = uniform_double_for_hyperparameter(uniform_generator.engine);
  }
  // std::fill(hyperparameters_original.begin(), hyperparameters_original.end(), 0.03);
  hyperparameters_original[0] = uniform_double_for_alpha(uniform_generator.engine);

  CovarianceClass covariance_original(dim, hyperparameters_original[0], hyperparameters_original.data() + 1);
  int num_hyperparameters = covariance_original.GetNumberOfHyperparameters();

  PrintMatrix(hyperparameters_original.data(), 1.0, num_hyperparameters);

  // Generate data that will be used to build the GP
  // set noise
  boost::uniform_real<double> uniform_double_for_noise(0.001, 0.008);
  for (auto& noise : noise_variance) {
    noise = uniform_double_for_noise(uniform_generator.engine);
  }

  // use latin hypercube sampling to get a reasonable distribution of training point locations
  domain.GenerateUniformPointsInDomain(num_sampled, &uniform_generator, points_sampled.data());

  // build an empty GP: since num_sampled (last arg) is 0, none of the data arrays will be used here
  GaussianProcess gp_generator(covariance_original, points_sampled.data(), points_sampled_value.data(), noise_variance.data(), dim, 0);

  for (int j = 0; j < num_sampled; ++j) {
    // draw function value from the GP
    points_sampled_value.data()[j] = gp_generator.SamplePointFromGP(points_sampled.data() + dim*j, noise_variance.data()[j]);
    // add function value back into the GP
    gp_generator.AddPointToGP(points_sampled.data() + dim*j, points_sampled_value.data()[j], noise_variance.data()[j]);
  }

  // set up unbounded hyperparameter domain
  std::vector<ClosedInterval> hyperparameter_log_domain_bounds(num_hyperparameters);
  // for (int i = 0; i < num_hyperparameters; ++i) {
  //   hyperparameter_log_domain_bounds[2*i + 0] = -2.0;
  //   hyperparameter_log_domain_bounds[2*i + 1] = 0.0;
  // }
  // hyperparameter_log_domain_bounds[0] = -4.0; hyperparameter_log_domain_bounds[1] = 0.0;
  ClosedInterval derp[] = {
    {0.00059040912125259625, 1.0},
    {0.01, 0.25},
    {0.01, 0.14999999999999997},
    {0.01, 0.34048385431803763}};
  for (int i = 0; i < num_hyperparameters; ++i) {
    hyperparameter_log_domain_bounds[i].min = std::log10(derp[i].min);
    hyperparameter_log_domain_bounds[i].max = std::log10(derp[i].max);
  }
  // HyperparameterDomainType hyperparameter_domain(hyperparameter_log_domain_bounds.data(), num_hyperparameters);

  // Log Likelihood eval
  using LogLikelihoodEvaluator = LogMarginalLikelihoodEvaluator;
  // log likelihood evaluator object
  LogLikelihoodEvaluator log_marginal_eval(points_sampled.data(), points_sampled_value.data(), noise_variance.data(), dim, num_sampled);

  int newton_max_num_steps = 100;  // max number of newton steps
  double num_multistarts_newton = 100;
  double gamma_newton = 1.1;  // newton diagonal dominance scale-down factor (see newton docs for details)
  double pre_mult_newton = 1.0e-1;  // newton diagonal dominance scaling factor (see newton docs for details)
  double max_relative_change_newton = 1.0;
  double tolerance_newton = 1.0e-8;
  NewtonParameters newton_parameters(num_multistarts_newton, newton_max_num_steps, gamma_newton, pre_mult_newton, max_relative_change_newton, tolerance_newton);

#define OL_TEST_CONSTANT_LIAR
#ifdef OL_TEST_CONSTANT_LIAR
  {
    std::vector<double> new_newton_hyperparameters(num_hyperparameters);
    int max_num_threads = 4;
    bool found_flag = false;
    uniform_generator.SetExplicitSeed(314);
    MultistartNewtonHyperparameterOptimization(log_marginal_eval, covariance_original, newton_parameters, hyperparameter_log_domain_bounds.data(), max_num_threads, &found_flag, &uniform_generator, new_newton_hyperparameters.data());
    printf("newton found = %d\n", found_flag);

    PrintDomainBounds(hyperparameter_log_domain_bounds.data(), num_hyperparameters);
    PrintMatrix(new_newton_hyperparameters.data(), 1.0, num_hyperparameters);

    CovarianceClass covariance_final(dim, new_newton_hyperparameters[0], new_newton_hyperparameters.data() + 1);
    typename LogLikelihoodEvaluator::StateType log_marginal_state_newton_optimized_hyper(log_marginal_eval, covariance_final);
    double newton_log_marginal_opt = log_marginal_eval.ComputeLogLikelihood(log_marginal_state_newton_optimized_hyper);
    printf("newton optimized log marginal likelihood = %.18E\n", newton_log_marginal_opt);

    std::vector<double> grad_log_marginal_opt(num_hyperparameters);
    log_marginal_eval.ComputeGradLogLikelihood(&log_marginal_state_newton_optimized_hyper, grad_log_marginal_opt.data());
    printf("grad log likelihood: ");
    PrintMatrix(grad_log_marginal_opt.data(), 1, num_hyperparameters);

    // gradient descent parameters
    const double gamma = 0.9;
    const double pre_mult = 1.0;
    const double max_relative_change = 1.0;
    const double tolerance = 1.0e-7;
    const int max_gradient_descent_steps = 1000;
    const int max_num_restarts = 20;
    const int num_multistarts = 100;
    GradientDescentParameters gd_params(num_multistarts, max_gradient_descent_steps, max_num_restarts, gamma, pre_mult, max_relative_change, tolerance);

    double best_so_far = *std::min_element(points_sampled_value.begin(), points_sampled_value.end());
    // EI computation parameters
    double lie_value = best_so_far;  // Uses the "CL-min" version of constant liar
    double lie_noise_variance = 0.0;
    ConstantLiarEstimationPolicy constant_liar_policy(lie_value, lie_noise_variance);

    // number of simultaneous samples
    const int num_to_sample = 3;
    std::vector<double> best_points_to_sample(dim*num_to_sample);

    GaussianProcess gaussian_process(covariance_final, points_sampled.data(), points_sampled_value.data(), noise_variance.data(), dim, num_sampled);

    bool grid_search_only = false;
    int num_grid_search_points = 10000;
    found_flag = false;
    uniform_generator.SetExplicitSeed(31415);
    ComputeConstantLiarSetOfPointsToSample(gaussian_process, gd_params, domain, constant_liar_policy, best_so_far, max_num_threads, grid_search_only, num_grid_search_points, num_to_sample, &found_flag, &uniform_generator, best_points_to_sample.data());
    PrintMatrixTrans(best_points_to_sample.data(), num_to_sample, dim);

    printf("hi\n");
    // test Estimation Policies
    ConstantLiarEstimationPolicy constant_liar(2.0, 1.0);
    FunctionValue cl_value;
    cl_value = constant_liar.ComputeEstimate(gaussian_process, best_points_to_sample.data(), 0);
    printf("value: %.18E, var = %.18E\n", cl_value.function_value, cl_value.noise_variance);

    double std_deviation_coef = -0.2;
    KrigingBelieverEstimationPolicy kriging_believer(std_deviation_coef, 1.2);
    FunctionValue kb_value;
    kb_value = kriging_believer.ComputeEstimate(gaussian_process, best_points_to_sample.data(), 0);
    printf("value: %.18E, var = %.18E\n", kb_value.function_value, kb_value.noise_variance);

    {
      int num_derivatives = 0;
      PointsToSampleState gaussian_process_state(gaussian_process, best_points_to_sample.data(), 1, num_derivatives);

      double kriging_noise_variance = 1.2;
      double kriging_function_value;
      gaussian_process.ComputeMeanOfPoints(gaussian_process_state, &kriging_function_value);
      if (std_deviation_coef != 0.0) {
        // Only compute variance (expensive) if we are going to use it.
        double gp_variance;
        gaussian_process.ComputeVarianceOfPoints(&gaussian_process_state, &gp_variance);
        kriging_function_value += std_deviation_coef * std::sqrt(gp_variance);
      }
      printf("value: %.18E, var = %.18E\n", kriging_function_value, kriging_noise_variance);
    }

    {
      SquareExponential covariance(dim, kPi, 0.2);
      std::vector<ClosedInterval> domain_bounds(dim);
      for (auto& bounds : domain_bounds) {
        bounds = {0.0, 1.0};
      }
      DomainType domain_gp_source(domain_bounds.data(), dim);

      int num_sampled = 20;  // need to keep this similar to the number of multistarts
      std::vector<double> points_sampled(num_sampled*dim);
      std::vector<double> points_sampled_value(num_sampled, 1.0);
      std::vector<double> noise_variance(num_sampled, 0.0);

      // generate random sampling points
      domain_gp_source.GenerateUniformPointsInDomain(num_sampled, &uniform_generator, points_sampled.data());

      GaussianProcess gaussian_process(covariance, points_sampled.data(), points_sampled_value.data(), noise_variance.data(), dim, num_sampled);

      {
        int num_derivatives = 0;
        PointsToSampleState gaussian_process_state(gaussian_process, points_sampled.data(), 1, num_derivatives);
        double mean;
        double variance;
        gaussian_process.ComputeMeanOfPoints(gaussian_process_state, &mean);
        gaussian_process.ComputeVarianceOfPoints(&gaussian_process_state, &variance);
        printf("mean = %.18E, mean-1 = %.18E, variance = %.18E, variance-pi = %.18E\n", mean, mean - 1.0, variance, variance - kPi);
      }

      {
        std::vector<double> point(dim, 0.5);
        int num_derivatives = 0;
        PointsToSampleState gaussian_process_state(gaussian_process, point.data(), 1, num_derivatives);
        double mean;
        double variance;
        gaussian_process.ComputeMeanOfPoints(gaussian_process_state, &mean);
        gaussian_process.ComputeVarianceOfPoints(&gaussian_process_state, &variance);
        printf("mean = %.18E, mean-1 = %.18E, variance = %.18E, variance-pi = %.18E\n", mean, mean - 1.0, variance, variance - kPi);
      }

      {
        std::vector<double> point(dim, 3);
        int num_derivatives = 0;
        PointsToSampleState gaussian_process_state(gaussian_process, point.data(), 1, num_derivatives);
        double mean;
        double variance;
        gaussian_process.ComputeMeanOfPoints(gaussian_process_state, &mean);
        gaussian_process.ComputeVarianceOfPoints(&gaussian_process_state, &variance);
        printf("mean = %.18E, mean-1 = %.18E, variance = %.18E, variance-pi = %.18E\n", mean, mean - 1.0, variance, variance - kPi);
      }
    }
  }
#else
  {
    printf("TENSOR PRODUCT:\n");
    std::vector<double> new_newton_hyperparameters(num_hyperparameters);
    int max_num_threads = 4;
    bool found_flag = false;
    uniform_generator.SetExplicitSeed(314);
    MultistartNewtonHyperparameterOptimization(log_marginal_eval, covariance_original, newton_parameters, hyperparameter_log_domain_bounds.data(), max_num_threads, &found_flag, &uniform_generator, new_newton_hyperparameters.data());
    printf("newton found = %d\n", found_flag);

    PrintDomainBounds(hyperparameter_log_domain_bounds.data(), num_hyperparameters);
    PrintMatrix(new_newton_hyperparameters.data(), 1.0, num_hyperparameters);

    CovarianceClass covariance_final(dim, new_newton_hyperparameters[0], new_newton_hyperparameters.data() + 1);
    typename LogLikelihoodEvaluator::StateType log_marginal_state_newton_optimized_hyper(log_marginal_eval, covariance_final);
    double newton_log_marginal_opt = log_marginal_eval.ComputeLogLikelihood(log_marginal_state_newton_optimized_hyper);
    printf("newton optimized log marginal likelihood = %.18E\n", newton_log_marginal_opt);

    std::vector<double> grad_log_marginal_opt(num_hyperparameters);
    log_marginal_eval.ComputeGradLogLikelihood(&log_marginal_state_newton_optimized_hyper, grad_log_marginal_opt.data());
    printf("grad log likelihood: ");
    PrintMatrix(grad_log_marginal_opt.data(), 1, num_hyperparameters);

    // gradient descent parameters
    const double gamma = 0.9;
    const double pre_mult = 1.0;
    const double max_relative_change = 1.0;
    const double tolerance = 1.0e-7;
    const int max_gradient_descent_steps = 1000;
    const int max_num_restarts = 20;
    const int num_multistarts = 100;
    GradientDescentParameters gd_params(num_multistarts, max_gradient_descent_steps, max_num_restarts, gamma, pre_mult, max_relative_change, tolerance);

    double best_so_far = *std::min_element(points_sampled_value.begin(), points_sampled_value.end());
    found_flag = false;
    int max_int_steps = 1000;
    std::vector<double> next_point(dim);
    std::vector<double> points_being_sampled;

    GaussianProcess gaussian_process(covariance_final, points_sampled.data(), points_sampled_value.data(), noise_variance.data(), dim, num_sampled);

    // uniform_generator.SetExplicitSeed(314);
    ClosedInterval derp2[] = {
      {0.15, 0.4},
      {0.2, 0.35},
      {0.05951614568196238, 0.4}};
    TensorProductDomain ei_domain(derp2, dim);
    ComputeOptimalPointsToSampleWithRandomStarts(gaussian_process, gd_params, ei_domain, points_being_sampled.data(), num_to_sample, num_being_sampled, best_so_far, max_int_steps, max_num_threads, &found_flag, &uniform_generator, nullptr, next_point.data());
    printf("EI found: %d\n", found_flag);
    printf("next best point  : "); PrintMatrix(next_point.data(), 1, dim);

    double ei_optimized, ei_grid_search;
    std::vector<double> grad_ei(dim);

    // set up evaluators and state to check results
    std::vector<double> union_of_points((num_being_sampled+1)*dim);
    std::copy(next_point.begin(), next_point.end(), union_of_points.begin());
    std::copy(points_being_sampled.begin(), points_being_sampled.end(), union_of_points.begin() + dim);

    double tolerance_result = tolerance;
    if (1) {
      OnePotentialSampleExpectedImprovementEvaluator ei_evaluator(gaussian_process, best_so_far);
      int num_derivatives = 1;
      OnePotentialSampleExpectedImprovementEvaluator::StateType ei_state(ei_evaluator, union_of_points.data(), num_being_sampled + 1, num_derivatives, nullptr);

      ei_optimized = ei_evaluator.ComputeExpectedImprovement(&ei_state);
      ei_evaluator.ComputeGradExpectedImprovement(&ei_state, grad_ei.data());
    }

    printf("optimized EI: %.18E\n", ei_optimized);
    printf("grad_EI: "); PrintMatrix(grad_ei.data(), 1, dim);
  }


  {
    printf("SIMPLEX:\n");
    std::vector<double> new_newton_hyperparameters(num_hyperparameters);
    int max_num_threads = 4;
    bool found_flag = false;
    uniform_generator.SetExplicitSeed(3141);
    MultistartNewtonHyperparameterOptimization(log_marginal_eval, covariance_original, newton_parameters, hyperparameter_log_domain_bounds.data(), max_num_threads, &found_flag, &uniform_generator, new_newton_hyperparameters.data());
    printf("newton found = %d\n", found_flag);

    PrintDomainBounds(hyperparameter_log_domain_bounds.data(), num_hyperparameters);
    PrintMatrix(new_newton_hyperparameters.data(), 1.0, num_hyperparameters);

    CovarianceClass covariance_final(dim, new_newton_hyperparameters[0], new_newton_hyperparameters.data() + 1);
    typename LogLikelihoodEvaluator::StateType log_marginal_state_newton_optimized_hyper(log_marginal_eval, covariance_final);
    double newton_log_marginal_opt = log_marginal_eval.ComputeLogLikelihood(log_marginal_state_newton_optimized_hyper);
    printf("newton optimized log marginal likelihood = %.18E\n", newton_log_marginal_opt);

    std::vector<double> grad_log_marginal_opt(num_hyperparameters);
    log_marginal_eval.ComputeGradLogLikelihood(&log_marginal_state_newton_optimized_hyper, grad_log_marginal_opt.data());
    printf("grad log likelihood: ");
    PrintMatrix(grad_log_marginal_opt.data(), 1, num_hyperparameters);

    // gradient descent parameters
    const double gamma = 0.9;
    const double pre_mult = 1.0;
    const double max_relative_change = 1.0;
    const double tolerance = 1.0e-7;
    const int max_gradient_descent_steps = 1000;
    const int max_num_restarts = 20;
    const int num_multistarts = 100;
    GradientDescentParameters gd_params(num_multistarts, max_gradient_descent_steps, max_num_restarts, gamma, pre_mult, max_relative_change, tolerance);

    double best_so_far = *std::min_element(points_sampled_value.begin(), points_sampled_value.end());
    found_flag = false;
    int max_int_steps = 1000;
    std::vector<double> next_point(dim);
    std::vector<double> points_being_sampled;

    GaussianProcess gaussian_process(covariance_final, points_sampled.data(), points_sampled_value.data(), noise_variance.data(), dim, num_sampled);

    // uniform_generator.SetExplicitSeed(314);
    ClosedInterval derp2[] = {
      {0.15, 0.4},
      {0.2, 0.35},
      {0.05951614568196238, 0.4}};
    SimplexIntersectTensorProductDomain ei_domain(derp2, dim);
    ComputeOptimalPointsToSampleWithRandomStarts(gaussian_process, gd_params, ei_domain, points_being_sampled.data(), num_to_sample, num_being_sampled, best_so_far, max_int_steps, max_num_threads, &found_flag, &uniform_generator, nullptr, next_point.data());
    printf("EI found: %d\n", found_flag);
    printf("next best point  : "); PrintMatrix(next_point.data(), 1, dim);

    double ei_optimized, ei_grid_search;
    std::vector<double> grad_ei(dim);

    // set up evaluators and state to check results
    std::vector<double> union_of_points((num_being_sampled+1)*dim);
    std::copy(next_point.begin(), next_point.end(), union_of_points.begin());
    std::copy(points_being_sampled.begin(), points_being_sampled.end(), union_of_points.begin() + dim);

    double tolerance_result = tolerance;
    if (1) {
      OnePotentialSampleExpectedImprovementEvaluator ei_evaluator(gaussian_process, best_so_far);
      int num_derivatives = 1;
      OnePotentialSampleExpectedImprovementEvaluator::StateType ei_state(ei_evaluator, union_of_points.data(), num_being_sampled + 1, num_derivatives, nullptr);

      ei_optimized = ei_evaluator.ComputeExpectedImprovement(&ei_state);
      ei_evaluator.ComputeGradExpectedImprovement(&ei_state, grad_ei.data());
    }

    printf("optimized EI: %.18E\n", ei_optimized);
    printf("grad_EI: "); PrintMatrix(grad_ei.data(), 1, dim);
  }
#endif
  // double derp2[] = {0.15, 0.4, 0.2, 0.35, 0.05951614568196238, 0.4};
  // SimplexIntersectTensorProductDomain simplex_domain(derp2, dim);

  printf("domain = [");
  for (int i = 0; i < dim; ++i) {
    printf("[%.18E, %.18E, ], ", domain_bounds[i].min, domain_bounds[i].max);
  }
  printf("]\n");

  printf("points_sampled = [");
  for (int i = 0; i < num_sampled; ++i) {
    printf("[");
    for (int j = 0; j < dim; ++j) {
      printf("%.18E, ", points_sampled[i*dim + j]);
    }
    printf("], ");
  }
  printf("]\n");

  printf("points_sampled_value = [");
  for (int i = 0; i < num_sampled; ++i) {
    printf("%.18E, ", points_sampled_value[i]);
  }
  printf("]\n");

  printf("noise_variance = [");
  for (int i = 0; i < num_sampled; ++i) {
    printf("%.18E, ", noise_variance[i]);
  }
  printf("]\n");
}

#elif OL_MODE == 1


void rotate_point_list(double * restrict points_to_sample, int list_len, int dim) {
  for (int i = 1; i < list_len; i++) {
    for (int j = 0; j < dim; j++) {
      points_to_sample[(i-1)*dim + j] = points_to_sample[i*dim + j];
    }
  }
}

double branin_func(double *x) {
  if (x[0] > 10.0 || x[0] < -5.0 || x[1] < 0.0 || x[1] > 15.0) {
    printf("Branin function outside domain at (%.18E,%.18E)\n", x[0], x[1]);
  }
  return pow(x[1] - (5.1/(4.0*kPi*kPi))*pow(x[0], 2.0) + (5.0/kPi)*x[0] - 6.0, 2.0) + 10.0*(1.0 - 1.0/(8.0*kPi))*cos(x[0]) + 10.0;
}

// OL_FUNC_MODE 0: branin
// OL_FUNC_MODE 1: GPP
#define OL_FUNC_MODE 1

void run_core_test(int *processor_count_list, int num_processor_count_list, int num_samples) {
  using DomainType = TensorProductDomain;
  using HyperparameterDomainType = TensorProductDomain;
  int procs;
  int dim = 2;

  // number of points to optimize simultaneously (for simult experiments); "q" in q,p-EI
  static const int num_to_sample = 1;  // >= 1

  std::vector<ClosedInterval> domain_bounds = {
    {-5.0, 10.0},
    {0.0, 15.0}};
  DomainType domain(domain_bounds.data(), dim);

  // sample stencil of 9 points
  int stencil_rows = 3;
  int stencil_columns = 3;
  std::vector<double> points_sampled((stencil_rows*stencil_columns + num_samples)*dim);
  std::vector<double> points_sampled_value(stencil_rows*stencil_columns + num_samples);

  int num_total_samples = stencil_rows*stencil_columns + num_samples;
  std::vector<double> noise_variance(num_total_samples);
  for (int i = 0; i < num_total_samples; ++i) {
    noise_variance[i] = 1.0e-1;
  }

  int max_procs = processor_count_list[0];
  for (int i = 1; i < num_processor_count_list; i++) {
    if (processor_count_list[i] > max_procs) {
      max_procs = processor_count_list[i];
    }
  }

  std::vector<double> points_to_sample(max_procs*dim);

//   SquareExponentialSingleLength covariance(dim, 1.0, 2.0);
//   SquareExponentialSingleLength covariance_perturbed(dim, 1.1, 2.1);

  SquareExponential covariance(dim, 1.0, 2.0);
  SquareExponential covariance_perturbed(dim, 2.5, 4.9);
  // SquareExponential covariance_perturbed(dim, 12.5, 14.9);
  // SquareExponential covariance_perturbed(dim, 25.5, 45.9);

//   MaternNu1p5 covariance(dim, 1.0, 2.0);
//   MaternNu1p5 covariance_perturbed(dim, 2.5, 2.9);

  // MaternNu2p5 covariance(dim, 1.0, 2.0);
  // MaternNu2p5 covariance_perturbed(dim, 2.5, 4.9);

  UniformRandomGenerator uniform_generator(314);

#if 0
  for (int i = 0; i < stencil_rows; i++) {
    for (int j = 0; j < stencil_columns; j++) {
      points_sampled[(i*stencil_columns + j)*dim + 0] = 7.5*static_cast<double>(i) - 5.0;
      points_sampled[(i*stencil_columns + j)*dim + 1] = 7.5*static_cast<double>(j);
    }
  }
#else
  domain.GenerateUniformPointsInDomain(stencil_rows*stencil_columns, &uniform_generator, points_sampled.data());
#endif

  GaussianProcess gp(covariance, points_sampled.data(), points_sampled_value.data(), noise_variance.data(), dim, 0);

#if OL_FUNC_MODE == 0
  for (int j = 0; j < stencil_rows*stencil_columns; ++j) {
    points_sampled_value[j] = branin_func(points_sampled.data() + (j)*dim);
    gp.AddPointToGP(points_sampled.data() + dim*(j), points_sampled_value.data()[j], noise_variance.data()[j]);
  }
#elif OL_FUNC_MODE == 1
  for (int j = 0; j < stencil_rows*stencil_columns; ++j) {
    points_sampled_value.data()[j] = gp.SamplePointFromGP(points_sampled.data() + dim*(j), noise_variance.data()[j]);
    gp.AddPointToGP(points_sampled.data() + dim*(j), points_sampled_value.data()[j], noise_variance.data()[j]);
  }
#else
  exit(-1);
#endif

  std::vector<ClosedInterval> hyperparameter_domain_bounds(covariance_perturbed.GetNumberOfHyperparameters(), {1.0e-10, 1.0e10});
  HyperparameterDomainType hyperparameter_domain(hyperparameter_domain_bounds.data(), covariance_perturbed.GetNumberOfHyperparameters());

  std::vector<double> new_hyperparameters(covariance.GetNumberOfHyperparameters());
  const int hyperparameter_max_num_steps = 1000;
  const double gamma_hyper = 0.5;
  const double pre_mult_hyper = 1.0;
  const int max_num_restarts = 10;
  const double max_relative_change = 0.02;
  const double tolerance_gd = 1.0e-7;
  GradientDescentParameters gd_parameters(1, hyperparameter_max_num_steps, max_num_restarts, gamma_hyper, pre_mult_hyper, max_relative_change, tolerance_gd);

  printf("LOG MARGINAL HYPERPARAM OPT:\n");
  LogMarginalLikelihoodEvaluator log_marginal_eval(points_sampled.data(), points_sampled_value.data(), noise_variance.data(), dim, stencil_rows*stencil_columns);
  RestartedGradientDescentHyperparameterOptimization(log_marginal_eval, covariance_perturbed, gd_parameters, hyperparameter_domain, new_hyperparameters.data());
  // covariance.GetHyperparameters(new_hyperparameters.data());

  LogMarginalLikelihoodState log_marginal_state_initial_hyper(log_marginal_eval, covariance_perturbed);
  double log_marginal = log_marginal_eval.ComputeLogLikelihood(log_marginal_state_initial_hyper);
  printf("perturbed log marginal likelihood = %.18E\n", log_marginal);

  LogMarginalLikelihoodState log_marginal_state_generation_hyper(log_marginal_eval, covariance);
  log_marginal = log_marginal_eval.ComputeLogLikelihood(log_marginal_state_generation_hyper);
  printf("generation log marginal likelihood = %.18E\n", log_marginal);

  covariance.SetHyperparameters(new_hyperparameters.data());
  LogMarginalLikelihoodState log_marginal_state_log_marginal_optimized_hyper(log_marginal_eval, covariance);
  // getchar();

  double log_marginal_opt = log_marginal_eval.ComputeLogLikelihood(log_marginal_state_log_marginal_optimized_hyper);
  printf("optimized log marginal likelihood = %.18E\n", log_marginal_opt);

  std::vector<double> grad_log_marginal(covariance.GetNumberOfHyperparameters());
  std::vector<double> grad_log_marginal_opt(covariance.GetNumberOfHyperparameters());
  log_marginal_eval.ComputeGradLogLikelihood(&log_marginal_state_log_marginal_optimized_hyper, grad_log_marginal_opt.data());

  std::vector<double> grad_loo_likelihood_marginal_opt(covariance.GetNumberOfHyperparameters());
  LeaveOneOutLogLikelihoodEvaluator loo_marginal_eval(points_sampled.data(), points_sampled_value.data(), noise_variance.data(), dim, stencil_rows*stencil_columns);
  LeaveOneOutLogLikelihoodState loo_marginal_state_log_marginal_optimized_hyper(loo_marginal_eval, covariance);

  loo_marginal_eval.ComputeGradLogLikelihood(&loo_marginal_state_log_marginal_optimized_hyper, grad_loo_likelihood_marginal_opt.data());

  LeaveOneOutLogLikelihoodState loo_marginal_state_perturbed_hyper(loo_marginal_eval, covariance_perturbed);
  double loo_likelihood_perturbed = loo_marginal_eval.ComputeLogLikelihood(loo_marginal_state_perturbed_hyper);
  printf("perturbed loo: %.18E\n", loo_likelihood_perturbed);

  double loo_likelihood_marginal_opt = loo_marginal_eval.ComputeLogLikelihood(loo_marginal_state_log_marginal_optimized_hyper);
  printf("marginal optimized loo: %.18E\n", loo_likelihood_marginal_opt);

  std::vector<double> loo_new_hyperparameters(covariance.GetNumberOfHyperparameters());
  printf("LEAVE ONE OUT HYPERPARAM OPT:\n");
  RestartedGradientDescentHyperparameterOptimization(loo_marginal_eval, covariance_perturbed, gd_parameters, hyperparameter_domain, loo_new_hyperparameters.data());
  covariance.SetHyperparameters(loo_new_hyperparameters.data());

  LeaveOneOutLogLikelihoodState loo_marginal_state_loo_optimized_hyper(loo_marginal_eval, covariance);
  double loo_likelihood_loo_opt = loo_marginal_eval.ComputeLogLikelihood(loo_marginal_state_loo_optimized_hyper);

  LogMarginalLikelihoodState log_marginal_state_loo_optimized_hyper(log_marginal_eval, covariance);
  double log_marginal_loo_opt = log_marginal_eval.ComputeLogLikelihood(log_marginal_state_loo_optimized_hyper);

  std::vector<double> grad_log_marginal_loo_opt(covariance.GetNumberOfHyperparameters());
  log_marginal_eval.ComputeGradLogLikelihood(&log_marginal_state_loo_optimized_hyper, grad_log_marginal_loo_opt.data());

  std::vector<double> grad_loo_likelihood_loo_opt(covariance.GetNumberOfHyperparameters());
  loo_marginal_eval.ComputeGradLogLikelihood(&loo_marginal_state_loo_optimized_hyper, grad_loo_likelihood_loo_opt.data());

  printf("log likelihood hyper: "); PrintMatrix(new_hyperparameters.data(), 1, covariance.GetNumberOfHyperparameters());
  printf("loo likelihood hyper: "); PrintMatrix(loo_new_hyperparameters.data(), 1, covariance.GetNumberOfHyperparameters());
  printf("log likelihood: initial: %.18E, likelihood opt: %.18E, loo opt: %.18E\n", log_marginal, log_marginal_opt, log_marginal_loo_opt);
  printf("grad log likelihood: likelihood opt: "); PrintMatrix(grad_log_marginal_opt.data(), 1, covariance.GetNumberOfHyperparameters());
  printf("grad loo likelihood: likelihood opt: "); PrintMatrix(grad_loo_likelihood_marginal_opt.data(), 1, covariance.GetNumberOfHyperparameters());
  printf("loo likelihood: initial: %.18E, likelihood opt: %.18E, loo opt: %.18E\n", loo_likelihood_perturbed, loo_likelihood_marginal_opt, loo_likelihood_loo_opt);
  printf("grad log likelihood: loo opt: "); PrintMatrix(grad_log_marginal_loo_opt.data(), 1, covariance.GetNumberOfHyperparameters());
  printf("grad loo likelihood: loo opt: "); PrintMatrix(grad_loo_likelihood_loo_opt.data(), 1, covariance.GetNumberOfHyperparameters());

  covariance.SetHyperparameters(new_hyperparameters.data());
  // getchar();

  // printf(OL_ANSI_COLOR_GREEN "SUCCESS: " OL_ANSI_COLOR_RESET "Tests passed\n");
  // printf(OL_ANSI_COLOR_RED "FAILURE: " OL_ANSI_COLOR_RESET "Tests failed\n");
  // printf(OL_ANSI_COLOR_BLACK "FAILURE: " OL_ANSI_COLOR_RESET "Tests failed\n");
  // printf(OL_ANSI_COLOR_YELLOW "FAILURE: " OL_ANSI_COLOR_RESET "Tests failed\n");
  // printf(OL_ANSI_COLOR_BLUE "FAILURE: " OL_ANSI_COLOR_RESET "Tests failed\n");
  // printf(OL_ANSI_COLOR_MAGENTA "FAILURE: " OL_ANSI_COLOR_RESET "Tests failed\n");
  // printf(OL_ANSI_COLOR_CYAN "FAILURE: " OL_ANSI_COLOR_RESET "Tests failed\n");
  // printf(OL_ANSI_COLOR_WHITE "FAILURE: " OL_ANSI_COLOR_RESET "Tests failed\n");

  // printf(OL_ANSI_COLOR_BOLDGREEN "SUCCESS: " OL_ANSI_COLOR_RESET "Tests passed\n");
  // printf(OL_ANSI_COLOR_BOLDRED "FAILURE: " OL_ANSI_COLOR_RESET "Tests failed\n");
  // printf(OL_ANSI_COLOR_BOLDBLACK "FAILURE: " OL_ANSI_COLOR_RESET "Tests failed\n");
  // printf(OL_ANSI_COLOR_BOLDYELLOW "FAILURE: " OL_ANSI_COLOR_RESET "Tests failed\n");
  // printf(OL_ANSI_COLOR_BOLDBLUE "FAILURE: " OL_ANSI_COLOR_RESET "Tests failed\n");
  // printf(OL_ANSI_COLOR_BOLDMAGENTA "FAILURE: " OL_ANSI_COLOR_RESET "Tests failed\n");
  // printf(OL_ANSI_COLOR_BOLDCYAN "FAILURE: " OL_ANSI_COLOR_RESET "Tests failed\n");
  // printf(OL_ANSI_COLOR_BOLDWHITE "FAILURE: " OL_ANSI_COLOR_RESET "Tests failed\n");

  // exit(-1);

  double best_so_far = 10.3079084864;
  const double gamma = 0.1;
  const double pre_mult = 1.0;
  const double max_relative_change_ei = 1.0;
  const double tolerance_ei = 1.0e-9;

  const int num_multistarts = 5;
  const int max_num_steps = 200;
  const int max_int_steps = 100;
  const int max_num_restarts_ei = 5;
  int num_sampled = stencil_rows*stencil_columns;
  GradientDescentParameters gd_params_ei(num_multistarts, max_num_steps, max_num_restarts_ei, gamma, pre_mult, max_relative_change_ei, tolerance_ei);
  time_t time0;

  gp.SetCovarianceHyperparameters(new_hyperparameters.data());

  int64_t pi_array[] = {314, 3141, 31415, 314159, 3141592, 31415926, 314159265, 3141592653, 31415926535, 314159265359};
  int max_num_threads = 1;
  std::vector<NormalRNG> normal_rng_vec(max_num_threads);
  for (int i = 0; i < max_num_threads; ++i) {
    normal_rng_vec[i].SetExplicitSeed(pi_array[i]);
  }

  bool found_flag = false;
  for (int i = 0; i < num_processor_count_list; i++) {
    procs = processor_count_list[i];

    // fill up queue
    for (int j = 0; j < procs; j++) {
      ComputeOptimalPointsToSampleWithRandomStarts(gp, gd_params_ei, domain, points_to_sample.data(), num_to_sample, j, best_so_far, max_int_steps, max_num_threads, &found_flag, &uniform_generator, normal_rng_vec.data(), points_to_sample.data() + j*dim);
      printf("points_to_sample so far\n");
      PrintMatrixTrans(points_to_sample.data(), j+1, dim);
    }
    printf("Queue filled.\n");

    for (int j = 0; j < num_samples; j++) {
      time0 = time(nullptr);
      // sample the first point
      printf("attempting to shift to sampled\n");
      for (int k = 0; k < dim; k++) {
        points_sampled[(stencil_rows*stencil_columns+j)*dim + k] = points_to_sample[0*dim + k];
      }
      printf("atempting to acertain value\n");
#if OL_FUNC_MODE == 0
      points_sampled_value[stencil_rows*stencil_columns+j] = branin_func(points_sampled.data() + (stencil_rows*stencil_columns+j)*dim);
#elif OL_FUNC_MODE == 1
      points_sampled_value[stencil_rows*stencil_columns + j] = gp.SamplePointFromGP(points_sampled.data() + dim*(stencil_rows*stencil_columns + j), noise_variance[stencil_rows*stencil_columns + j]);
      gp.AddPointToGP(points_sampled.data() + dim*(stencil_rows*stencil_columns + j), points_sampled_value[stencil_rows*stencil_columns + j], noise_variance[stencil_rows*stencil_columns + j]);
#endif

      printf("checking against best_so_far\n");
      if (points_sampled_value[stencil_rows*stencil_columns+j] < best_so_far) {
        best_so_far = points_sampled_value[stencil_rows*stencil_columns+j];
      }
      num_sampled++;

      printf("sampled point val = %.18E, best_so_far = %.18E\n", points_sampled_value[stencil_rows*stencil_columns+j], best_so_far);
      // rotate points_to_sample
      printf("rotating points_to_sample\n");
      rotate_point_list(points_to_sample.data(), procs, dim);
      // pick a new point

      if (num_sampled - stencil_rows*stencil_columns + procs - 1 < num_samples) {
        printf("picking a new point\n");
        ComputeOptimalPointsToSampleWithRandomStarts(gp, gd_params_ei, domain, points_to_sample.data(), num_to_sample, procs-1, best_so_far, max_int_steps, max_num_threads, &found_flag, &uniform_generator, normal_rng_vec.data(), points_to_sample.data() + (procs-1)*dim);
      }

      printf("points_to_sample so far\n");
      PrintMatrixTrans(points_to_sample.data(), procs, dim);
      printf("sample took %d seconds\n", static_cast<int>(time(nullptr) - time0));
    }
  }

  printf("num_sampled = %d, initial points = %d, num_samples = %d\n", num_sampled, stencil_rows*stencil_columns, num_samples);

  if (num_total_samples != num_sampled) {
    printf("ERROR: number of total samples, %d, != size of sampled, %d\n", num_total_samples, num_sampled);
    exit(-1);
  }

  LogMarginalLikelihoodEvaluator log_marginal_eval_final(points_sampled.data(), points_sampled_value.data(), noise_variance.data(), dim, num_sampled);
  LogMarginalLikelihoodState log_marginal_state_final_hyper(log_marginal_eval_final, covariance);
  log_marginal = log_marginal_eval_final.ComputeLogLikelihood(log_marginal_state_final_hyper);
  printf("log marginal likelihood = %.18E\n", log_marginal);

  log_marginal_eval_final.ComputeGradLogLikelihood(&log_marginal_state_final_hyper, grad_log_marginal.data());
  printf("grad log marginal likelihood:\n");
  PrintMatrix(grad_log_marginal.data(), 1, covariance.GetNumberOfHyperparameters());
}


int main() {
  std::vector<int> processor_count_list(1);
  processor_count_list[0] = 4;
  run_core_test(processor_count_list.data(), 1, 24);
  printf("Exited Successfully.\n");

  return 0;
}

#elif OL_MODE == 2

int main() {
  // here we set some configurable parameters
  // feel free to change them (and recompile) as you explore
  // comments next to each parameter will indicate its purpose and domain

  // the "spatial" dimension, aka the number of independent (experiment) parameters
  static const int dim = 2;  // > 0

  // number of points to optimize simultaneously (for simult experiments); "q" in q,p-EI
  static const int num_to_sample = 1;  // >= 1

  // number of concurrent samples running alongside the optimization; "p" in q,p-EI
  static const int num_being_sampled = 0;  // >= 0

  // number of points that we have already sampled; i.e., size of the training set
  static const int num_sampled = 3;  // >= 0

  UniformRandomGenerator uniform_generator(0, 0);  // generate seeds automatically

  // specifies the domain of each independent variable in (min, max) pairs
  std::vector<ClosedInterval> domain_bounds(dim, {1.0, 5.0});
  TensorProductDomain domain(domain_bounds.data(), dim);

  // now we allocate point sets; ALL POINTS MUST LIE INSIDE THE DOMAIN!
  std::vector<double> points_being_sampled(num_being_sampled*dim);

  std::vector<double> points_sampled(dim*num_sampled);
  points_sampled[0] = 2.0; points_sampled[1] = 3.0; points_sampled[2] = 3.0; points_sampled[3] = 2.5; points_sampled[4] = 4.0; points_sampled[5] = 3.5;

  std::vector<double> points_sampled_value(num_sampled);
  points_sampled_value[0] = -0.971475067584; points_sampled_value[1] = -1.01058365802; points_sampled_value[2] = -0.975903614458;

  // default to 0 noise
  std::vector<double> noise_variance(num_sampled, 0.005);  // each entry must be >= 0.0

  // covariance selection
  using CovarianceClass = SquareExponential;  // see gpp_covariance.hpp for other options

  // arbitrary hyperparameters used to generate data
  std::vector<double> hyperparameters_original(1 + dim);
  // generate randomly
  boost::uniform_real<double> uniform_double_for_hyperparameter(0.5, 1.5);
  for (auto& hyperparameter : hyperparameters_original) {
    hyperparameter = uniform_double_for_hyperparameter(uniform_generator.engine);
  }

  CovarianceClass covariance_original(dim, hyperparameters_original[0], hyperparameters_original.data() + 1);

  // Log Likelihood eval
  using LogLikelihoodEvaluator = LogMarginalLikelihoodEvaluator;
  // log likelihood evaluator object
  LogLikelihoodEvaluator log_marginal_eval(points_sampled.data(), points_sampled_value.data(), noise_variance.data(), dim, num_sampled);

  // multithreading
  int max_num_threads = 4;  // feel free to experiment with different numbers

  // set up RNG containers
  std::vector<NormalRNG> normal_rng_vec(max_num_threads);
  for (int i = 0; i < max_num_threads; ++i) {
    normal_rng_vec[i].SetRandomizedSeed(0, i);  // automatic seed selection (based on current time)
  }

  // Newton setup
  int newton_max_num_steps = 100;  // max number of newton steps
  double gamma_newton = 1.1;  // newton diagonal dominance scale-down factor (see newton docs for details)
  double pre_mult_newton = 1.0e-1;  // newton diagonal dominance scaling factor (see newton docs for details)
  double max_relative_change_newton = 1.0;
  double tolerance_newton = 1.0e-13;
  int newton_num_multistarts = 100;

  NewtonParameters newton_parameters(newton_num_multistarts, newton_max_num_steps, gamma_newton, pre_mult_newton, max_relative_change_newton, tolerance_newton);

  std::vector<ClosedInterval> hyperparameter_domain = {
    {-1.0, 1.0},
    {-2.0, -0.5},
    {-2.0, -0.5}};
  std::vector<double> new_newton_hyperparameters(covariance_original.GetNumberOfHyperparameters());

  for (int k = 0; k < 30; ++k) {
    bool hyperparameters_found = false;
    bool found_flag = false;
    while (hyperparameters_found == false) {
      MultistartNewtonHyperparameterOptimization(log_marginal_eval, covariance_original, newton_parameters, hyperparameter_domain.data(), max_num_threads, &found_flag, &uniform_generator, new_newton_hyperparameters.data());
      hyperparameters_found = true;
      for (const auto& entry : new_newton_hyperparameters) {
        if (entry > 5.0) {
          hyperparameters_found = false;
          break;
        }
      }
    }

    // Now optimize EI using the 'best' hyperparameters
    // set gaussian process's hyperparameters to the result of newton optimization
    CovarianceClass covariance_opt(dim, new_newton_hyperparameters[0], new_newton_hyperparameters.data() + 1);
    GaussianProcess gp_model(covariance_opt, points_sampled.data(), points_sampled_value.data(), noise_variance.data(), dim, num_sampled);


    double best_so_far = *std::min_element(points_sampled_value.begin(), points_sampled_value.end());  // this is simply the best function value seen to date

    // gradient descent parameters
    double gamma = 0.1;  // we decrease step size by a factor of 1/(iteration)^gamma
    double pre_mult = 1.0;  // scaling factor
    double max_relative_change_ei = 1.0;
    double tolerance_ei = 1.0e-7;
    int num_multistarts = 10;  // max number of multistarted locations
    int max_num_steps = 500;  // maximum number of GD iterations per restart
    int max_num_restarts = 20;  // number of restarts to run with GD
    GradientDescentParameters gd_params(num_multistarts, max_num_steps, max_num_restarts, gamma, pre_mult, max_relative_change_ei, tolerance_ei);

    // EI evaluation parameters
    int max_int_steps = 1000;  // number of monte carlo iterations

    // printf(OL_ANSI_COLOR_CYAN "OPTIMIZING EXPECTED IMPROVEMENT... (optimized hyperparameters)\n" OL_ANSI_COLOR_RESET);
    {
      std::vector<double> next_point_winner(dim);
      bool found_flag = false;
      ComputeOptimalPointsToSampleWithRandomStarts(gp_model, gd_params, domain, points_being_sampled.data(), num_to_sample, num_being_sampled, best_so_far, max_int_steps, max_num_threads, &found_flag, &uniform_generator, normal_rng_vec.data(), next_point_winner.data());
      // printf(OL_ANSI_COLOR_CYAN "EI OPTIMIZATION FINISHED (optimized hyperparameters).\n" OL_ANSI_COLOR_RESET);
      printf("Next best sample point according to EI (opt hyper):\n");
      PrintMatrix(next_point_winner.data(), 1, dim);
    }
  }
  return 0;
}

#elif OL_MODE == 3

int main() {
  using DomainType = TensorProductDomain;
  const int dim = 3;

  const double gamma = 0.9;
  const double pre_mult = 0.02;
  const double max_relative_change = 0.99;
  const double tolerance = 1.0e-7;
  const int max_gradient_descent_steps = 1000;
  const int max_num_restarts = 10;
  const int num_multistarts = 20;
  GradientDescentParameters gd_params(num_multistarts, max_gradient_descent_steps, max_num_restarts, gamma, pre_mult, max_relative_change, tolerance);

  // grid search parameters
  int num_grid_search_points = 100000;

  // 1,p-EI computation parameters
  const int num_to_sample = 1;
  int num_being_sampled = 0;
  int max_int_steps = 1000;

  // random number generators
  UniformRandomGenerator uniform_generator(314);
  boost::uniform_real<double> uniform_double_hyperparameter(0.4, 1.3);
  boost::uniform_real<double> uniform_double_lower_bound(-2.0, 0.5);
  boost::uniform_real<double> uniform_double_upper_bound(2.0, 3.5);

  const int64_t pi_array[] = {314, 3141, 31415, 314159, 3141592, 31415926, 314159265, 3141592653, 31415926535, 314159265359};
  static const int kMaxNumThreads = 4;
  std::vector<NormalRNG> normal_rng_vec(kMaxNumThreads);
  for (int j = 0; j < kMaxNumThreads; ++j) {
    normal_rng_vec[j].SetExplicitSeed(pi_array[j]);
  }

  SquareExponential covariance(dim, 1.0, 1.0);
  std::vector<double> hyperparameters(covariance.GetNumberOfHyperparameters());
  for (auto& entry : hyperparameters) {
    entry = uniform_double_hyperparameter(uniform_generator.engine);
  }
  covariance.SetHyperparameters(hyperparameters.data());

  std::vector<ClosedInterval> domain_bounds(dim);
  for (int i = 0; i < dim; ++i) {
    domain_bounds[i].min = uniform_double_lower_bound(uniform_generator.engine);
    domain_bounds[i].max = uniform_double_upper_bound(uniform_generator.engine);
  }
  DomainType domain_gp_source(domain_bounds.data(), dim);

  int num_sampled;
  int objective_mode = 1;
  if (objective_mode == 0) {
    num_grid_search_points *= 100;
    num_sampled = 20;  // need to keep this similar to the number of multistarts
  } else {
    num_sampled = 80;  // matters less here b/c we end up starting one multistart from the LHC-search optima
  }

  std::vector<double> points_sampled(num_sampled*dim);
  std::vector<double> points_sampled_value(num_sampled);
  std::vector<double> noise_variance(num_sampled, 0.002);

  GaussianProcess gaussian_process(covariance, points_sampled.data(), points_sampled_value.data(), noise_variance.data(), dim, 0);

  // generate random sampling points
  domain_gp_source.GenerateUniformPointsInDomain(num_sampled, &uniform_generator, points_sampled.data());

  // generate the "world"
  for (int j = 0; j < num_sampled; ++j) {
    points_sampled_value.data()[j] = gaussian_process.SamplePointFromGP(points_sampled.data() + dim*j, noise_variance[j]);
    gaussian_process.AddPointToGP(points_sampled.data() + dim*j, points_sampled_value[j], noise_variance[j]);
  }

  // get best point
  double best_so_far = *std::min_element(points_sampled_value.begin(), points_sampled_value.end());

  // expand the domain: we will optimize over the expanded region
  // we want to make sure that optima are not outside the domain since this result is much more
  // difficult to check reliably in testing
  // we also do not want to expand the domain *too* much or update limiting measures will play
  // no role (i.e., problem becomes too easy)
#ifdef OL_VERBOSE_PRINT
  PrintDomainBounds(domain_bounds.data(), dim);  // domain before expansion
#endif
  for (int i = 0; i < dim; ++i) {
    double side_length = domain_bounds[i].Length();
    double midpoint = 0.5*(domain_bounds[i].max + domain_bounds[i].min);
    side_length *= 2.2;
    side_length *= 0.5;
    domain_bounds[i].min = midpoint - side_length;
    domain_bounds[i].max = midpoint + side_length;
  }
#ifdef OL_VERBOSE_PRINT
  PrintDomainBounds(domain_bounds.data(), dim);  // expanded domain
#endif
  DomainType domain(domain_bounds.data(), dim);

  // set up parallel experiments, if any
  if (objective_mode == 0) {
    num_being_sampled = 0;
  } else {
    // using MC integration
    num_being_sampled = 2;
    max_int_steps = 1000;

    gd_params.max_num_steps = 200;
    gd_params.tolerance = 1.0e-5;
  }
  std::vector<double> points_being_sampled(dim*num_being_sampled);

  if (objective_mode == 1) {
    // generate two non-trivial parallel samples
    // picking these randomly could place them in regions where EI is 0, which means errors in the computation would
    // likely be masked (making for a bad test)
    bool found_flag = false;
    for (int j = 0; j < num_being_sampled; j++) {
      ComputeOptimalPointsToSampleWithRandomStarts(gaussian_process, gd_params, domain, points_being_sampled.data(), num_to_sample, j, best_so_far, max_int_steps, kMaxNumThreads, &found_flag, &uniform_generator, normal_rng_vec.data(), points_being_sampled.data() + j*dim);
    }
    printf("setup complete, points_being_sampled:\n");
    PrintMatrixTrans(points_being_sampled.data(), num_being_sampled, dim);
  }

  struct timeval tv0, tv1;

  gettimeofday(&tv0, nullptr);

  time_t c0, c1;
  c0 = clock();

  bool found_flag = false;
  std::vector<double> grid_search_best_point(dim*num_to_sample);
  // ComputeOptimalPointsToSampleViaLatinHypercubeSearch(gaussian_process, domain, points_being_sampled.data(), num_grid_search_points, num_to_sample, num_being_sampled, best_so_far, max_int_steps, kMaxNumThreads, &found_flag, &uniform_generator, normal_rng_vec.data(), grid_search_best_point.data());

  std::vector<double> function_values(num_grid_search_points);
  std::vector<double> initial_guesses(dim*num_to_sample*num_grid_search_points);
  num_grid_search_points = domain.GenerateUniformPointsInDomain(num_grid_search_points, &uniform_generator, initial_guesses.data());

  EvaluateEIAtPointList(gaussian_process, initial_guesses.data(), points_being_sampled.data(), num_grid_search_points, num_to_sample, num_being_sampled, best_so_far, max_int_steps, kMaxNumThreads, &found_flag, normal_rng_vec.data(), function_values.data(), grid_search_best_point.data());

  gettimeofday(&tv1, nullptr);
  c1 = clock();
  printf("time: %f\n", static_cast<double>((c1 - c0))/static_cast<double>(CLOCKS_PER_SEC));

  int diff = (tv1.tv_sec - tv0.tv_sec) * 1000000;
  diff += tv1.tv_usec - tv0.tv_usec;

  printf("diff = %d, %f\n", diff, static_cast<double>(diff)/1000000.0);

  PrintMatrix(grid_search_best_point.data(), 1, dim);

  // int max_index = 0;
  // double best_value = function_values[0];
  // for (int i = 0; i < num_grid_search_points; ++i) {
  //   if (function_values[i] > best_value) {
  //     best_value = function_values[i];
  //     max_index = i;
  //   }
  // }
  // printf("best = %.18E, index = %d\n", best_value, max_index);
  // PrintMatrix(initial_guesses.data() + max_index*dim, 1, dim);

  return 0;
}

#elif OL_MODE == 4

// 0: ping covariance
// 1: ping mu
// 2: ping var
// 3: ping cholesky
// 4: ping EI
// 5: ping "one point to sample" special case EI
// 6: compare MC EI to analytic EI
// 7: linalg tests
// 8: sampling
// 9: all tests
#define OL_PINGMODE 9

int main() {
  int total_errors = 0;
  int error = 0;

#if OL_PINGMODE == 0
  // error += RunCovarianceTests();
  // error += RunGPPingTests();
  // error += RunLogLikelihoodPingTests();
  // error += HyperparameterLikelihoodOptimizationTest(OptimizerTypes::kNewton, LogLikelihoodTypes::kLogMarginalLikelihood);
  // error += HyperparameterLikelihoodOptimizationTest(OptimizerTypes::kGradientDescent, LogLikelihoodTypes::kLogMarginalLikelihood);
  // error += HyperparameterLikelihoodOptimizationTest(OptimizerTypes::kGradientDescent, LogLikelihoodTypes::kLeaveOneOutLogLikelihood);
  // error += EvaluateLogLikelihoodAtPointListTest();
  // error = RandomNumberGeneratorContainerTest();
  // error += RunOptimizationTests();
  // error += DomainTests();
  // error += RunEIConsistencyTests();
  // error += MultithreadedEIOptimizationTest(ExpectedImprovementEvaluationMode::kAnalytic);
  // error += MultithreadedEIOptimizationTest(ExpectedImprovementEvaluationMode::kMonteCarlo);
  // error += ExpectedImprovementOptimizationTest(DomainTypes::kTensorProduct, ExpectedImprovementEvaluationMode::kAnalytic);
  // error += ExpectedImprovementOptimizationTest(DomainTypes::kTensorProduct, ExpectedImprovementEvaluationMode::kMonteCarlo);
  error += ExpectedImprovementOptimizationMultipleSamplesTest();
  // error += ExpectedImprovementOptimizationTest(DomainTypes::kSimplex, ExpectedImprovementEvaluationMode::kAnalytic);
  // error += ExpectedImprovementOptimizationTest(DomainTypes::kSimplex, ExpectedImprovementEvaluationMode::kMonteCarlo);
  // error += EvaluateEIAtPointListTest();
  // error += EstimationPolicyTest();
  // error += HeuristicExpectedImprovementOptimizationTest();

  if (error != 0) {
    OL_FAILURE_PRINTF("%d errors\n", error);
  } else {
    OL_SUCCESS_PRINTF("\n");
  }

#elif OL_PINGMODE == 1  // mu
  error = PingGPMeanTest();

  if (error != 0) {
    OL_FAILURE_PRINTF("%d errors\n", error);
  } else {
    OL_SUCCESS_PRINTF("\n");
  }

#elif OL_PINGMODE == 2  // var
  error = PingGPVarianceTest();

  if (error != 0) {
    OL_FAILURE_PRINTF("%d errors\n", error);
  } else {
    OL_SUCCESS_PRINTF("\n");
  }

#elif OL_PINGMODE == 3  // chol
  error = PingGPCholeskyVarianceTest();

  if (error != 0) {
    OL_FAILURE_PRINTF("%d errors\n", error);
  } else {
    OL_SUCCESS_PRINTF("\n");
  }

#elif OL_PINGMODE == 4  // EI
  error = PingEIGeneralTest();

  if (error != 0) {
    OL_FAILURE_PRINTF("\n");
  } else {
    OL_SUCCESS_PRINTF("\n");
  }

#elif OL_PINGMODE == 5  // special case one_to_sample_EI
  error = PingEIOnePotentialSampleTest();

  if (error != 0) {
    OL_FAILURE_PRINTF("\n");
  } else {
    OL_SUCCESS_PRINTF("\n");
  }

#elif OL_PINGMODE == 6  // special case "one to sample" EI
  error = RunEIConsistencyTests();

  if (error != 0) {
    OL_FAILURE_PRINTF("\n");
  } else {
    OL_SUCCESS_PRINTF("\n");
  }

#elif OL_PINGMODE == 7  // linalg tests
  error = RunLinearAlgebraTests();
  if (error != 0) {
    OL_FAILURE_PRINTF("\n");
  } else {
    OL_SUCCESS_PRINTF("\n");
  }

#elif OL_PINGMODE == 8  // sampling tests
  error = RunRandomPointGeneratorTests();
  if (error != 0) {
    OL_FAILURE_PRINTF("various random point sampling\n");
  } else {
    OL_SUCCESS_PRINTF("various random point sampling\n");
  }

#elif OL_PINGMODE == 9  // all
  error = TestUtilsTests();
  if (error != 0) {
    OL_FAILURE_PRINTF("test utils\n");
  } else {
    OL_SUCCESS_PRINTF("test utils\n");
  }
  total_errors += error;

  error = RunLinearAlgebraTests();
  if (error != 0) {
    OL_FAILURE_PRINTF("linear algebra\n");
  } else {
    OL_SUCCESS_PRINTF("linear algebra\n");
  }
  total_errors += error;

  error = RunCovarianceTests();
  if (error != 0) {
    OL_FAILURE_PRINTF("covariance\n");
  } else {
    OL_SUCCESS_PRINTF("covariance\n");
  }
  total_errors += error;

  error = RunGPPingTests();
  if (error != 0) {
    OL_FAILURE_PRINTF("GP ping\n");
  } else {
    OL_SUCCESS_PRINTF("GP ping\n");
  }
  total_errors += error;

  error = RunEIConsistencyTests();
  if (error != 0) {
    OL_FAILURE_PRINTF("EI consistency\n");
  } else {
    OL_SUCCESS_PRINTF("EI consistency\n");
  }
  total_errors += error;

  error = RunLogLikelihoodPingTests();
  if (error != 0) {
    OL_FAILURE_PRINTF("LogLikelihood ping\n");
  } else {
    OL_SUCCESS_PRINTF("LogLikelihood ping\n");
  }
  total_errors += error;

  error = RunRandomPointGeneratorTests();
  if (error != 0) {
    OL_FAILURE_PRINTF("various random point sampling\n");
  } else {
    OL_SUCCESS_PRINTF("various random point sampling\n");
  }
  total_errors += error;

  error = RandomNumberGeneratorContainerTest();
  if (error != 0) {
    OL_FAILURE_PRINTF("random number generator containers\n");
  } else {
    OL_SUCCESS_PRINTF("random number generator containers\n");
  }
  total_errors += error;

  error = DomainTests();
  if (error != 0) {
    OL_FAILURE_PRINTF("domain classes\n");
  } else {
    OL_SUCCESS_PRINTF("domain classes\n");
  }
  total_errors += error;

  error = ClosedIntervalTests();
  if (error != 0) {
    OL_FAILURE_PRINTF("ClosedInterval member functions\n");
  } else {
    OL_SUCCESS_PRINTF("ClosedInterval member functions\n");
  }
  total_errors += error;

  error = GeometryToolsTests();
  if (error != 0) {
    OL_FAILURE_PRINTF("geometry tools\n");
  } else {
    OL_SUCCESS_PRINTF("geometry tools\n");
  }
  total_errors += error;

  error += EstimationPolicyTest();
  if (error != 0) {
    OL_FAILURE_PRINTF("Estimation Policies\n");
  } else {
    OL_SUCCESS_PRINTF("Estimation Policies\n");
  }
  total_errors += error;

  error = RunOptimizationTests();
  if (error != 0) {
    OL_FAILURE_PRINTF("basic optimization tests (simple objectives, exception handling)\n");
  } else {
    OL_SUCCESS_PRINTF("basic optimization tests (simple objectives, exception handling)\n");
  }
  total_errors += error;

  error = HyperparameterLikelihoodOptimizationTest(OptimizerTypes::kGradientDescent, LogLikelihoodTypes::kLogMarginalLikelihood);
  if (error != 0) {
    OL_FAILURE_PRINTF("log likelihood hyperparameter optimization\n");
  } else {
    OL_SUCCESS_PRINTF("log likelihood hyperparameter optimization\n");
  }
  total_errors += error;

  error = HyperparameterLikelihoodOptimizationTest(OptimizerTypes::kGradientDescent, LogLikelihoodTypes::kLeaveOneOutLogLikelihood);
  if (error != 0) {
    OL_FAILURE_PRINTF("LOO likelihood hyperparameter optimization\n");
  } else {
    OL_SUCCESS_PRINTF("LOO likelihood hyperparameter optimization\n");
  }
  total_errors += error;

  error = HyperparameterLikelihoodOptimizationTest(OptimizerTypes::kNewton, LogLikelihoodTypes::kLogMarginalLikelihood);
  if (error != 0) {
    OL_FAILURE_PRINTF("log likelihood hyperparameter newton optimization\n");
  } else {
    OL_SUCCESS_PRINTF("log likelihood hyperparameter newton optimization\n");
  }
  total_errors += error;

  error = EvaluateLogLikelihoodAtPointListTest();
  if (error != 0) {
    OL_FAILURE_PRINTF("log likelihood evaluation at point list\n");
  } else {
    OL_SUCCESS_PRINTF("log likelihood evaluation at point list\n");
  }
  total_errors += error;

  error = EvaluateEIAtPointListTest();
  if (error != 0) {
    OL_FAILURE_PRINTF("EI evaluation at point list\n");
  } else {
    OL_SUCCESS_PRINTF("EI evaluation at point list\n");
  }
  total_errors += error;

  error = MultithreadedEIOptimizationTest(ExpectedImprovementEvaluationMode::kAnalytic);
  if (error != 0) {
    OL_FAILURE_PRINTF("analytic EI Optimization single/multithreaded consistency check\n");
  } else {
    OL_SUCCESS_PRINTF("analytic EI single/multithreaded consistency check\n");
  }
  total_errors += error;

  error = MultithreadedEIOptimizationTest(ExpectedImprovementEvaluationMode::kMonteCarlo);
  if (error != 0) {
    OL_FAILURE_PRINTF("EI Optimization single/multithreaded consistency check\n");
  } else {
    OL_SUCCESS_PRINTF("EI single/multithreaded consistency check\n");
  }
  total_errors += error;

  error += HeuristicExpectedImprovementOptimizationTest();
  if (error != 0) {
    OL_FAILURE_PRINTF("Heuristic EI Optimization\n");
  } else {
    OL_SUCCESS_PRINTF("Heuristic EI Optimization\n");
  }
  total_errors += error;

  error = ExpectedImprovementOptimizationTest(DomainTypes::kTensorProduct, ExpectedImprovementEvaluationMode::kAnalytic);
  if (error != 0) {
    OL_FAILURE_PRINTF("analytic EI optimization\n");
  } else {
    OL_SUCCESS_PRINTF("analytic EI optimization\n");
  }
  total_errors += error;

  error = ExpectedImprovementOptimizationTest(DomainTypes::kTensorProduct, ExpectedImprovementEvaluationMode::kMonteCarlo);
  if (error != 0) {
    OL_FAILURE_PRINTF("monte-carlo EI optimization\n");
  } else {
    OL_SUCCESS_PRINTF("monte-carlo EI optimization\n");
  }
  total_errors += error;

  error = ExpectedImprovementOptimizationMultipleSamplesTest();
  if (error != 0) {
    OL_FAILURE_PRINTF("monte-carlo EI optimization for multiple simultaneous experiments\n");
  } else {
    OL_SUCCESS_PRINTF("monte-carlo EI optimization for multiple simultaneous experiments\n");
  }
  total_errors += error;

  error = ExpectedImprovementOptimizationTest(DomainTypes::kSimplex, ExpectedImprovementEvaluationMode::kAnalytic);
  if (error != 0) {
    OL_FAILURE_PRINTF("analytic simplex EI optimization\n");
  } else {
    OL_SUCCESS_PRINTF("analytic simplex EI optimization\n");
  }
  total_errors += error;

  error = ExpectedImprovementOptimizationTest(DomainTypes::kSimplex, ExpectedImprovementEvaluationMode::kMonteCarlo);
  if (error != 0) {
    OL_FAILURE_PRINTF("monte-carlo simplex EI optimization\n");
  } else {
    OL_SUCCESS_PRINTF("monte-carlo simplex EI optimization\n");
  }
  total_errors += error;

#endif

  printf("\nTOTAL FAILURES: %d\n", total_errors);
  return 0;
}

#elif OL_MODE == 5

#define OL_FUNC_MODE 1

int main() {
  using DomainType = TensorProductDomain;
  using HyperparameterDomainType = TensorProductDomain;
  const int dim = 2;

  std::vector<ClosedInterval> domain_bounds = {
    {-5.0, 10.0},
    {0.0, 15.0}};
  DomainType domain(domain_bounds.data(), dim);

  // sample stencil of 9 points
  int stencil_rows = 10;
  int stencil_columns = 10;
  std::vector<double> points_sampled((stencil_rows*stencil_columns)*dim);
  std::vector<double> points_sampled_value(stencil_rows*stencil_columns);

  int num_total_samples = stencil_rows*stencil_columns;
  std::vector<double> noise_variance(num_total_samples);
  for (int i = 0; i < num_total_samples; ++i) {
    // noise_variance[i] = 1.0e-1;
    noise_variance[i] = 1.0e-1;
  }

//   SquareExponentialSingleLength covariance(dim, 1.0, 2.0);
//   SquareExponentialSingleLength covariance_perturbed(dim, 1.1, 2.1);

  SquareExponential covariance(dim, 1.0, 2.0);
// SquareExponential covariance_perturbed(dim, 2.5, 4.9);
  SquareExponential covariance_perturbed(dim, 0.1, 14.9);
  SquareExponential covariance_perturbed2(dim, 0.07, 0.19);
  SquareExponential covariance_perturbed3(dim, 10.21, 16.9);
  SquareExponential covariance_perturbed4(dim, 13.21, 0.06);

//   MaternNu1p5 covariance(dim, 1.0, 2.0);
//   MaternNu1p5 covariance_perturbed(dim, 1.5, 2.9);

  // MaternNu2p5 covariance(dim, 1.0, 2.0);
  // MaternNu2p5 covariance_perturbed(dim, 1.5, 2.9);
  // MaternNu2p5 covariance(dim, 1.0, 2.0);
  // MaternNu2p5 covariance_perturbed(dim, 0.1, 14.9);
  // MaternNu2p5 covariance_perturbed2(dim, 0.07, 0.19);
  // MaternNu2p5 covariance_perturbed3(dim, 10.21, 16.9);
  // MaternNu2p5 covariance_perturbed4(dim, 13.21, 0.06);

  UniformRandomGenerator uniform_generator(314);

  domain.GenerateUniformPointsInDomain(stencil_rows*stencil_columns, &uniform_generator, points_sampled.data());

#if OL_FUNC_MODE == 0
  for (int i = 0; i < stencil_rows*stencil_columns; ++i) {
    points_sampled_value[i] = branin_func(points_sampled.data() + (i)*dim);
  }
#elif OL_FUNC_MODE == 1
  GaussianProcess gp(covariance, points_sampled.data(), points_sampled_value.data(), noise_variance.data(), dim, 0);
  for (int j = 0; j < stencil_rows*stencil_columns; ++j) {
    points_sampled_value.data()[j] = gp.SamplePointFromGP(points_sampled.data() + dim*(j), noise_variance.data()[j]);
    gp.AddPointToGP(points_sampled.data() + dim*(j), points_sampled_value.data()[j], noise_variance.data()[j]);
  }
#else
  exit(-1);
#endif

  std::vector<double> new_hyperparameters(covariance.GetNumberOfHyperparameters());
  const int hyperparameter_max_num_steps = 1000;
  const double gamma_hyper = 0.5;
  const double pre_mult_hyper = 1.0;
  const double max_num_restarts = 10;
  const double max_relative_change = 0.02;
  const double tolerance_gd = 1.0e-7;
  GradientDescentParameters gd_parameters(1, hyperparameter_max_num_steps, max_num_restarts, gamma_hyper, pre_mult_hyper, max_relative_change, tolerance_gd);

  LogMarginalLikelihoodEvaluator log_marginal_eval(points_sampled.data(), points_sampled_value.data(), noise_variance.data(), dim, stencil_rows*stencil_columns);

#define OL_NEWTON_TEST 1
#if OL_NEWTON_TEST == 1
  {
    // SquareExponential covariance_perturbed_newton(dim, 0.1, 1.0);
    double lengths[2] = {0.48, 3.17};
    // double lengths[2] = {2.0, 1.03};
    SquareExponential covariance_perturbed_newton(dim, 0.1, lengths);
    // SquareExponential covariance_perturbed_newton(dim, 2.5, 4.9);
    // SquareExponential covariance_perturbed_newton(dim, 25.5, 45.9);
    // SquareExponential covariance_perturbed_newton(dim, 0.1, 14.9);
    // SquareExponential covariance_perturbed_newton(dim, 0.07, 0.19);
    // SquareExponential covariance_perturbed_newton(dim, 10.21, 16.9);
    // SquareExponential covariance_perturbed_newton(dim, 13.21, 0.06);

    std::vector<double> new_newton_hyperparameters(covariance.GetNumberOfHyperparameters());
    int newton_max_num_steps = 100;
    double pre_mult_newton = 1.0e-1;
    double gamma_newton = 1.05;
    double tolerance_newton = 1.0e-13;
    double max_relative_change_newton = 1.0;

    std::vector<ClosedInterval> hyperparameter_domain_bounds = {
      {-1.0, 1.0},
      {-2.0, 1.0},
      {-2.0, 1.0}};
    HyperparameterDomainType hyperparameter_domain(hyperparameter_domain_bounds.data(), covariance.GetNumberOfHyperparameters());
    int num_multistarts = 16;
    int max_num_threads = 4;

    NewtonParameters newton_parameters(num_multistarts, newton_max_num_steps, gamma_newton, pre_mult_newton, max_relative_change_newton, tolerance_newton);
    bool found_flag = false;
    MultistartNewtonHyperparameterOptimization(log_marginal_eval, covariance_perturbed_newton, newton_parameters, hyperparameter_domain_bounds.data(), max_num_threads, &found_flag, &uniform_generator, new_newton_hyperparameters.data());
    printf("result of newton:\n");
    PrintMatrix(new_newton_hyperparameters.data(), 1, covariance.GetNumberOfHyperparameters());

    covariance.SetHyperparameters(new_newton_hyperparameters.data());
    LogMarginalLikelihoodState log_marginal_state_newton_optimized_hyper(log_marginal_eval, covariance);
    double newton_log_marginal_opt = log_marginal_eval.ComputeLogLikelihood(log_marginal_state_newton_optimized_hyper);
    printf("newton optimized log marginal likelihood = %.18E\n", newton_log_marginal_opt);

    std::vector<double> grad_log_marginal_opt(covariance.GetNumberOfHyperparameters());
    log_marginal_eval.ComputeGradLogLikelihood(&log_marginal_state_newton_optimized_hyper, grad_log_marginal_opt.data());
    printf("grad log likelihood: likelihood opt: "); PrintMatrix(grad_log_marginal_opt.data(), 1, covariance.GetNumberOfHyperparameters());
  }
#else
  {
  std::vector<ClosedInterval> hyperparameter_domain_bounds(covariance_perturbed.GetNumberOfHyperparameters(), {1.0e-10, 1.0e10});
  HyperparameterDomainType hyperparameter_domain(hyperparameter_domain_bounds.data(), covariance.GetNumberOfHyperparameters());

  printf("LOG MARGINAL HYPERPARAM OPT:\n");
  RestartedGradientDescentHyperparameterOptimization(log_marginal_eval, covariance_perturbed, gd_parameters, hyperparameter_domain, new_hyperparameters.data());
  printf("opt hyper: "); PrintMatrix(new_hyperparameters.data(), 1, covariance.GetNumberOfHyperparameters());

  LogMarginalLikelihoodState log_marginal_state_initial_hyper(log_marginal_eval, covariance_perturbed);
  double log_marginal = log_marginal_eval.ComputeLogLikelihood(log_marginal_state_initial_hyper);
  printf("perturbed log marginal likelihood = %.18E\n", log_marginal);

  LogMarginalLikelihoodState log_marginal_state_generation_hyper(log_marginal_eval, covariance);
  log_marginal = log_marginal_eval.ComputeLogLikelihood(log_marginal_state_generation_hyper);
  printf("generation log marginal likelihood = %.18E\n", log_marginal);

  covariance.SetHyperparameters(new_hyperparameters.data());
  // getchar();
  LogMarginalLikelihoodState log_marginal_state_log_marginal_optimized_hyper(log_marginal_eval, covariance);
  // getchar();

  double log_marginal_opt = log_marginal_eval.ComputeLogLikelihood(log_marginal_state_log_marginal_optimized_hyper);
  printf("optimized log marginal likelihood = %.18E\n", log_marginal_opt);

  std::vector<double> grad_log_marginal(covariance.GetNumberOfHyperparameters());
  std::vector<double> grad_log_marginal_opt(covariance.GetNumberOfHyperparameters());
  log_marginal_eval.ComputeGradLogLikelihood(&log_marginal_state_log_marginal_optimized_hyper, grad_log_marginal_opt.data());

  printf("log likelihood hyper: "); PrintMatrix(new_hyperparameters.data(), 1, covariance.GetNumberOfHyperparameters());
  printf("log likelihood: initial: %.18E, likelihood opt: %.18E\n", log_marginal, log_marginal_opt);
  printf("grad log likelihood: likelihood opt: "); PrintMatrix(grad_log_marginal_opt.data(), 1, covariance.GetNumberOfHyperparameters());
  }
#endif
}

#elif OL_MODE == 6

#define OL_FUNC_MODE 1

int main() {
  using DomainType = TensorProductDomain;
  using HyperparameterDomainType = TensorProductDomain;
  const int dim = 2;

  std::vector<ClosedInterval> domain_bounds = {
    {-5.0, 10.0},
    {0.0, 15.0}};
  DomainType domain(domain_bounds.data(), dim);

  // sample stencil of 9 points
  int stencil_rows = 10;
  int stencil_columns = 10;
  std::vector<double> points_sampled((stencil_rows*stencil_columns)*dim);
  std::vector<double> points_sampled_value(stencil_rows*stencil_columns);

  int num_total_samples = stencil_rows*stencil_columns;
  std::vector<double> noise_variance(num_total_samples);
  for (int i = 0; i < num_total_samples; ++i) {
    // noise_variance[i] = 1.0e-1;
    noise_variance[i] = 1.0e-1;
  }

//   SquareExponentialSingleLength covariance(dim, 1.0, 2.0);
//   SquareExponentialSingleLength covariance_perturbed(dim, 1.1, 2.1);

  SquareExponential covariance(dim, 1.0, 2.0);
// SquareExponential covariance_perturbed(dim, 2.5, 4.9);
  SquareExponential covariance_perturbed(dim, 0.1, 14.9);
  SquareExponential covariance_perturbed2(dim, 0.07, 0.19);
  SquareExponential covariance_perturbed3(dim, 10.21, 16.9);
  SquareExponential covariance_perturbed4(dim, 13.21, 0.06);

//   MaternNu1p5 covariance(dim, 1.0, 2.0);
//   MaternNu1p5 covariance_perturbed(dim, 1.5, 2.9);

  // MaternNu2p5 covariance(dim, 1.0, 2.0);
  // MaternNu2p5 covariance_perturbed(dim, 1.5, 2.9);
  // MaternNu2p5 covariance(dim, 1.0, 2.0);
  // MaternNu2p5 covariance_perturbed(dim, 0.1, 14.9);
  // MaternNu2p5 covariance_perturbed2(dim, 0.07, 0.19);
  // MaternNu2p5 covariance_perturbed3(dim, 10.21, 16.9);
  // MaternNu2p5 covariance_perturbed4(dim, 13.21, 0.06);

  UniformRandomGenerator uniform_generator(314);

  domain.GenerateUniformPointsInDomain(stencil_rows*stencil_columns, &uniform_generator, points_sampled.data());

#if OL_FUNC_MODE == 0
  for (int i = 0; i < stencil_rows*stencil_columns; ++i) {
    points_sampled_value[i] = branin_func(points_sampled.data() + (i)*dim);
  }
#elif OL_FUNC_MODE == 1
  GaussianProcess gp(covariance, points_sampled.data(), points_sampled_value.data(), noise_variance.data(), dim, 0);
  for (int j = 0; j < stencil_rows*stencil_columns; ++j) {
    points_sampled_value.data()[j] = gp.SamplePointFromGP(points_sampled.data() + dim*(j), noise_variance.data()[j]);
    gp.AddPointToGP(points_sampled.data() + dim*(j), points_sampled_value.data()[j], noise_variance.data()[j]);
  }
#else
  exit(-1);
#endif

  std::vector<double> new_hyperparameters(covariance.GetNumberOfHyperparameters());
  const int hyperparameter_max_num_steps = 1000;
  const double gamma_hyper = 0.7;
  const double pre_mult_hyper = 1.0;
  const double max_num_restarts = 10;
  const double max_relative_change = 0.02;
  const double tolerance_gd = 1.0e-7;
  GradientDescentParameters gd_parameters(1, hyperparameter_max_num_steps, max_num_restarts, gamma_hyper, pre_mult_hyper, max_relative_change, tolerance_gd);

  std::vector<ClosedInterval> hyperparameter_domain_bounds(covariance_perturbed.GetNumberOfHyperparameters(), {1.0e-10, 1.0e10});
  HyperparameterDomainType hyperparameter_domain(hyperparameter_domain_bounds.data(), covariance.GetNumberOfHyperparameters());

  LogMarginalLikelihoodEvaluator log_marginal_eval(points_sampled.data(), points_sampled_value.data(), noise_variance.data(), dim, stencil_rows*stencil_columns);
  {
  printf("LOG MARGINAL HYPERPARAM OPT:\n");
  RestartedGradientDescentHyperparameterOptimization(log_marginal_eval, covariance_perturbed, gd_parameters, hyperparameter_domain, new_hyperparameters.data());
  printf("opt hyper: "); PrintMatrix(new_hyperparameters.data(), 1, covariance.GetNumberOfHyperparameters());

  LogMarginalLikelihoodState log_marginal_state_initial_hyper(log_marginal_eval, covariance_perturbed);
  double log_marginal = log_marginal_eval.ComputeLogLikelihood(log_marginal_state_initial_hyper);
  printf("perturbed log marginal likelihood = %.18E\n", log_marginal);

  LogMarginalLikelihoodState log_marginal_state_generation_hyper(log_marginal_eval, covariance);
  log_marginal = log_marginal_eval.ComputeLogLikelihood(log_marginal_state_generation_hyper);
  printf("generation log marginal likelihood = %.18E\n", log_marginal);

  covariance.SetHyperparameters(new_hyperparameters.data());
  // getchar();
  LogMarginalLikelihoodState log_marginal_state_log_marginal_optimized_hyper(log_marginal_eval, covariance);
  // getchar();

  double log_marginal_opt = log_marginal_eval.ComputeLogLikelihood(log_marginal_state_log_marginal_optimized_hyper);
  printf("optimized log marginal likelihood = %.18E\n", log_marginal_opt);

  std::vector<double> grad_log_marginal(covariance.GetNumberOfHyperparameters());
  std::vector<double> grad_log_marginal_opt(covariance.GetNumberOfHyperparameters());
  log_marginal_eval.ComputeGradLogLikelihood(&log_marginal_state_log_marginal_optimized_hyper, grad_log_marginal_opt.data());

  printf("log likelihood hyper: "); PrintMatrix(new_hyperparameters.data(), 1, covariance.GetNumberOfHyperparameters());
  printf("log likelihood: initial: %.18E, likelihood opt: %.18E\n", log_marginal, log_marginal_opt);
  printf("grad log likelihood: likelihood opt: "); PrintMatrix(grad_log_marginal_opt.data(), 1, covariance.GetNumberOfHyperparameters());
  }

  {
  printf("LOG MARGINAL HYPERPARAM OPT:\n");
  RestartedGradientDescentHyperparameterOptimization(log_marginal_eval, covariance_perturbed2, gd_parameters, hyperparameter_domain, new_hyperparameters.data());
  printf("opt hyper: "); PrintMatrix(new_hyperparameters.data(), 1, covariance.GetNumberOfHyperparameters());

  LogMarginalLikelihoodState log_marginal_state_initial_hyper(log_marginal_eval, covariance_perturbed2);
  double log_marginal = log_marginal_eval.ComputeLogLikelihood(log_marginal_state_initial_hyper);
  printf("perturbed2 log marginal likelihood = %.18E\n", log_marginal);

  LogMarginalLikelihoodState log_marginal_state_generation_hyper(log_marginal_eval, covariance);
  log_marginal = log_marginal_eval.ComputeLogLikelihood(log_marginal_state_generation_hyper);
  printf("generation log marginal likelihood = %.18E\n", log_marginal);

  covariance.SetHyperparameters(new_hyperparameters.data());
  // getchar();
  LogMarginalLikelihoodState log_marginal_state_log_marginal_optimized_hyper(log_marginal_eval, covariance);
  // getchar();

  double log_marginal_opt = log_marginal_eval.ComputeLogLikelihood(log_marginal_state_log_marginal_optimized_hyper);
  printf("optimized log marginal likelihood = %.18E\n", log_marginal_opt);

  std::vector<double> grad_log_marginal(covariance.GetNumberOfHyperparameters());
  std::vector<double> grad_log_marginal_opt(covariance.GetNumberOfHyperparameters());
  log_marginal_eval.ComputeGradLogLikelihood(&log_marginal_state_log_marginal_optimized_hyper, grad_log_marginal_opt.data());

  printf("log likelihood hyper: "); PrintMatrix(new_hyperparameters.data(), 1, covariance.GetNumberOfHyperparameters());
  printf("log likelihood: initial: %.18E, likelihood opt: %.18E\n", log_marginal, log_marginal_opt);
  printf("grad log likelihood: likelihood opt: "); PrintMatrix(grad_log_marginal_opt.data(), 1, covariance.GetNumberOfHyperparameters());
  }

  {
  printf("LOG MARGINAL HYPERPARAM OPT:\n");
  RestartedGradientDescentHyperparameterOptimization(log_marginal_eval, covariance_perturbed3, gd_parameters, hyperparameter_domain, new_hyperparameters.data());
  printf("opt hyper: "); PrintMatrix(new_hyperparameters.data(), 1, covariance.GetNumberOfHyperparameters());

  LogMarginalLikelihoodState log_marginal_state_initial_hyper(log_marginal_eval, covariance_perturbed3);
  double log_marginal = log_marginal_eval.ComputeLogLikelihood(log_marginal_state_initial_hyper);
  printf("perturbed3 log marginal likelihood = %.18E\n", log_marginal);

  LogMarginalLikelihoodState log_marginal_state_generation_hyper(log_marginal_eval, covariance);
  log_marginal = log_marginal_eval.ComputeLogLikelihood(log_marginal_state_generation_hyper);
  printf("generation log marginal likelihood = %.18E\n", log_marginal);

  covariance.SetHyperparameters(new_hyperparameters.data());
  // getchar();
  LogMarginalLikelihoodState log_marginal_state_log_marginal_optimized_hyper(log_marginal_eval, covariance);
  // getchar();

  double log_marginal_opt = log_marginal_eval.ComputeLogLikelihood(log_marginal_state_log_marginal_optimized_hyper);
  printf("optimized log marginal likelihood = %.18E\n", log_marginal_opt);

  std::vector<double> grad_log_marginal(covariance.GetNumberOfHyperparameters());
  std::vector<double> grad_log_marginal_opt(covariance.GetNumberOfHyperparameters());
  log_marginal_eval.ComputeGradLogLikelihood(&log_marginal_state_log_marginal_optimized_hyper, grad_log_marginal_opt.data());

  printf("log likelihood hyper: "); PrintMatrix(new_hyperparameters.data(), 1, covariance.GetNumberOfHyperparameters());
  printf("log likelihood: initial: %.18E, likelihood opt: %.18E\n", log_marginal, log_marginal_opt);
  printf("grad log likelihood: likelihood opt: "); PrintMatrix(grad_log_marginal_opt.data(), 1, covariance.GetNumberOfHyperparameters());
  }

  {
  printf("LOG MARGINAL HYPERPARAM OPT:\n");
  RestartedGradientDescentHyperparameterOptimization(log_marginal_eval, covariance_perturbed4, gd_parameters, hyperparameter_domain, new_hyperparameters.data());
  printf("opt hyper: "); PrintMatrix(new_hyperparameters.data(), 1, covariance.GetNumberOfHyperparameters());

  LogMarginalLikelihoodState log_marginal_state_initial_hyper(log_marginal_eval, covariance_perturbed4);
  double log_marginal = log_marginal_eval.ComputeLogLikelihood(log_marginal_state_initial_hyper);
  printf("perturbed4 log marginal likelihood = %.18E\n", log_marginal);

  LogMarginalLikelihoodState log_marginal_state_generation_hyper(log_marginal_eval, covariance);
  log_marginal = log_marginal_eval.ComputeLogLikelihood(log_marginal_state_generation_hyper);
  printf("generation log marginal likelihood = %.18E\n", log_marginal);

  covariance.SetHyperparameters(new_hyperparameters.data());
  // getchar();
  LogMarginalLikelihoodState log_marginal_state_log_marginal_optimized_hyper(log_marginal_eval, covariance);
  // getchar();

  double log_marginal_opt = log_marginal_eval.ComputeLogLikelihood(log_marginal_state_log_marginal_optimized_hyper);
  printf("optimized log marginal likelihood = %.18E\n", log_marginal_opt);

  std::vector<double> grad_log_marginal(covariance.GetNumberOfHyperparameters());
  std::vector<double> grad_log_marginal_opt(covariance.GetNumberOfHyperparameters());
  log_marginal_eval.ComputeGradLogLikelihood(&log_marginal_state_log_marginal_optimized_hyper, grad_log_marginal_opt.data());

  printf("log likelihood hyper: "); PrintMatrix(new_hyperparameters.data(), 1, covariance.GetNumberOfHyperparameters());
  printf("log likelihood: initial: %.18E, likelihood opt: %.18E\n", log_marginal, log_marginal_opt);
  printf("grad log likelihood: likelihood opt: "); PrintMatrix(grad_log_marginal_opt.data(), 1, covariance.GetNumberOfHyperparameters());
  }
}

#elif OL_MODE == 7

int main() {
  using DomainType = TensorProductDomain;
  using HyperparameterDomainType = TensorProductDomain;
  const int dim = 2;

  std::vector<ClosedInterval> domain_bounds = {
    {-5.0, 10.0},
    {0.0, 15.0}};
  DomainType domain(domain_bounds.data(), dim);

  // sample stencil of 9 points
  int stencil_rows = 10;
  int stencil_columns = 10;
  std::vector<double> points_sampled((stencil_rows*stencil_columns)*dim);
  std::vector<double> points_sampled_value(stencil_rows*stencil_columns);

  int num_total_samples = stencil_rows*stencil_columns;
  std::vector<double> noise_variance(num_total_samples);
  for (int i = 0; i < num_total_samples; ++i) {
    // noise_variance[i] = 1.0e-1;
    noise_variance[i] = 1.0e-1;
  }

//   SquareExponentialSingleLength covariance(dim, 1.0, 2.0);
//   SquareExponentialSingleLength covariance_perturbed(dim, 1.1, 2.1);

  SquareExponential covariance(dim, 1.0, 2.0);
// SquareExponential covariance_perturbed(dim, 2.5, 4.9);
  SquareExponential covariance_perturbed(dim, 0.1, 14.9);
  SquareExponential covariance_perturbed2(dim, 0.07, 0.19);
  SquareExponential covariance_perturbed3(dim, 10.21, 16.9);
  SquareExponential covariance_perturbed4(dim, 13.21, 0.06);

//   MaternNu1p5 covariance(dim, 1.0, 2.0);
//   MaternNu1p5 covariance_perturbed(dim, 1.5, 2.9);

  // MaternNu2p5 covariance(dim, 1.0, 2.0);
  // MaternNu2p5 covariance_perturbed(dim, 1.5, 2.9);
  // MaternNu2p5 covariance(dim, 1.0, 2.0);
  // MaternNu2p5 covariance_perturbed(dim, 0.1, 14.9);
  // MaternNu2p5 covariance_perturbed2(dim, 0.07, 0.19);
  // MaternNu2p5 covariance_perturbed3(dim, 10.21, 16.9);
  // MaternNu2p5 covariance_perturbed4(dim, 13.21, 0.06);

  UniformRandomGenerator uniform_generator(314);

  domain.GenerateUniformPointsInDomain(stencil_rows*stencil_columns, &uniform_generator, points_sampled.data());

  GaussianProcess gp(covariance, points_sampled.data(), points_sampled_value.data(), noise_variance.data(), dim, 0);
  for (int j = 0; j < stencil_rows*stencil_columns; ++j) {
    points_sampled_value.data()[j] = gp.SamplePointFromGP(points_sampled.data() + dim*(j), noise_variance.data()[j]);
    gp.AddPointToGP(points_sampled.data() + dim*(j), points_sampled_value.data()[j], noise_variance.data()[j]);
  }

  std::vector<double> new_hyperparameters(covariance.GetNumberOfHyperparameters());
  const int num_multistarts = 8;
  const int hyperparameter_max_num_steps = 500;
  const double gamma_hyper = 0.7;
  const double pre_mult_hyper = 1.0;
  const double max_num_restarts = 10;
  const double max_relative_change = 0.02;
  const double tolerance_gd = 1.0e-7;
  GradientDescentParameters gd_parameters(num_multistarts, hyperparameter_max_num_steps, max_num_restarts, gamma_hyper, pre_mult_hyper, max_relative_change, tolerance_gd);

  LogMarginalLikelihoodEvaluator log_marginal_eval(points_sampled.data(), points_sampled_value.data(), noise_variance.data(), dim, stencil_rows*stencil_columns);

  {
    // SquareExponential covariance_perturbed_gd(dim, 0.1, 1.0);
    double lengths[2] = {0.48, 3.17};
    // double lengths[2] = {2.0, 1.03};
    SquareExponential covariance_perturbed_gd(dim, 0.1, lengths);
    // SquareExponential covariance_perturbed_gd(dim, 2.5, 4.9);
    // SquareExponential covariance_perturbed_gd(dim, 25.5, 45.9);
    // SquareExponential covariance_perturbed_gd(dim, 0.1, 14.9);
    // SquareExponential covariance_perturbed_gd(dim, 0.07, 0.19);
    // SquareExponential covariance_perturbed_gd(dim, 10.21, 16.9);
    // SquareExponential covariance_perturbed_gd(dim, 13.21, 0.06);

    std::vector<double> new_gd_hyperparameters(covariance.GetNumberOfHyperparameters());
    std::vector<ClosedInterval> hyperparameter_domain_bounds = {
      {-1.0, 1.0},
      {-2.0, 1.0},
      {-2.0, 1.0}};
    HyperparameterDomainType hyperparameter_domain(hyperparameter_domain_bounds.data(), covariance.GetNumberOfHyperparameters());

    int max_num_threads = 4;

    bool found_flag = false;
    MultistartGradientDescentHyperparameterOptimization(log_marginal_eval, covariance_perturbed_gd, gd_parameters, hyperparameter_domain_bounds.data(), max_num_threads, &found_flag, &uniform_generator, new_gd_hyperparameters.data());
    printf("result of gd:\n");
    PrintMatrix(new_gd_hyperparameters.data(), 1, covariance.GetNumberOfHyperparameters());

    covariance.SetHyperparameters(new_gd_hyperparameters.data());
    LogMarginalLikelihoodState log_marginal_state_gd_optimized_hyper(log_marginal_eval, covariance);
    double gd_log_marginal_opt = log_marginal_eval.ComputeLogLikelihood(log_marginal_state_gd_optimized_hyper);
    printf("gd optimized log marginal likelihood = %.18E\n", gd_log_marginal_opt);

    std::vector<double> grad_log_marginal_opt(covariance.GetNumberOfHyperparameters());
    log_marginal_eval.ComputeGradLogLikelihood(&log_marginal_state_gd_optimized_hyper, grad_log_marginal_opt.data());
    printf("grad log likelihood: likelihood opt: "); PrintMatrix(grad_log_marginal_opt.data(), 1, covariance.GetNumberOfHyperparameters());
  }
}

#elif OL_MODE == 8

int main() {
  using DomainType = TensorProductDomain;
  using HyperparameterDomainType = TensorProductDomain;
  const int dim = 3;

  int total_errors = 0;
  int current_errors = 0;

  // grid search parameters
  int num_grid_search_points = 100000;

  // random number generators
  UniformRandomGenerator uniform_generator(314);
  boost::uniform_real<double> uniform_double_hyperparameter(0.4, 1.3);
  boost::uniform_real<double> uniform_double_lower_bound(-2.0, 0.5);
  boost::uniform_real<double> uniform_double_upper_bound(2.0, 3.5);

  static const int kMaxNumThreads = 4;

  SquareExponential covariance(dim, 1.0, 1.0);
  std::vector<double> hyperparameters(covariance.GetNumberOfHyperparameters());
  for (auto& entry : hyperparameters) {
    entry = uniform_double_hyperparameter(uniform_generator.engine);
  }
  covariance.SetHyperparameters(hyperparameters.data());

  std::vector<ClosedInterval> domain_bounds(dim);
  for (int i = 0; i < dim; ++i) {
    domain_bounds[i].min = uniform_double_lower_bound(uniform_generator.engine);
    domain_bounds[i].max = uniform_double_upper_bound(uniform_generator.engine);
  }
  DomainType domain_gp_source(domain_bounds.data(), dim);

  int num_sampled;
  int objective_mode = 1;
  if (objective_mode == 0) {
    num_sampled = 20;  // need to keep this similar to the number of multistarts
  } else {
    num_sampled = 80;  // matters less here b/c we end up starting one multistart from the LHC-search optima
  }

  std::vector<double> points_sampled(num_sampled*dim);
  std::vector<double> points_sampled_value(num_sampled);
  std::vector<double> noise_variance(num_sampled, 0.002);

  GaussianProcess gaussian_process(covariance, points_sampled.data(), points_sampled_value.data(), noise_variance.data(), dim, 0);

  // generate random sampling points
  domain_gp_source.GenerateUniformPointsInDomain(num_sampled, &uniform_generator, points_sampled.data());

  // generate the "world"
  for (int j = 0; j < num_sampled; ++j) {
    points_sampled_value.data()[j] = gaussian_process.SamplePointFromGP(points_sampled.data() + dim*j, noise_variance[j]);
    gaussian_process.AddPointToGP(points_sampled.data() + dim*j, points_sampled_value[j], noise_variance[j]);
  }

  // get best point
  double best_so_far = *std::min_element(points_sampled_value.begin(), points_sampled_value.end());

  using LogLikelihoodEvaluator = LogMarginalLikelihoodEvaluator;
  // log likelihood evaluator object
  LogLikelihoodEvaluator log_marginal_eval(points_sampled.data(), points_sampled_value.data(), noise_variance.data(), dim, num_sampled);
  int num_hyperparameters = covariance.GetNumberOfHyperparameters();
  std::vector<ClosedInterval> hyperparameter_log_domain_bounds(num_hyperparameters, {-2.0, 1.0});
  HyperparameterDomainType hyperparameter_log_domain(hyperparameter_log_domain_bounds.data(), num_hyperparameters);

  struct timeval tv0, tv1;

  gettimeofday(&tv0, nullptr);

  time_t c0, c1;
  c0 = clock();

  std::vector<double> next_point(num_hyperparameters);
  bool found_flag = false;
  std::vector<double> grid_search_best_point(num_hyperparameters);

  // LatinHypercubeSearchHyperparameterOptimization(log_marginal_eval, covariance, hyperparameter_log_domain_bounds.data(), num_grid_search_points, kMaxNumThreads, &uniform_generator, grid_search_best_point.data());

  std::vector<double> function_values(num_grid_search_points);
  std::vector<double> initial_guesses(num_hyperparameters*num_grid_search_points);
  num_grid_search_points = hyperparameter_log_domain.GenerateUniformPointsInDomain(num_grid_search_points, &uniform_generator, initial_guesses.data());
  for (auto& point : initial_guesses) {
    point = pow(10.0, point);
  }

  // domain in linear-space
  std::vector<ClosedInterval> hyperparameter_domain_linearspace_bounds(hyperparameter_log_domain_bounds);
  for (auto& interval : hyperparameter_domain_linearspace_bounds) {
    interval.min = std::pow(10.0, interval.min);
    interval.max = std::pow(10.0, interval.max);
  }
  HyperparameterDomainType hyperparameter_domain_linearspace(hyperparameter_domain_linearspace_bounds.data(), num_hyperparameters);

  EvaluateLogLikelihoodAtPointList(log_marginal_eval, covariance, hyperparameter_domain_linearspace, initial_guesses.data(), num_grid_search_points, kMaxNumThreads, function_values.data(), grid_search_best_point.data());

  gettimeofday(&tv1, nullptr);
  c1 = clock();
  printf("time: %f\n", static_cast<double>((c1 - c0))/static_cast<double>(CLOCKS_PER_SEC));

  int diff = (tv1.tv_sec - tv0.tv_sec) * 1000000;
  diff += tv1.tv_usec - tv0.tv_usec;

  printf("diff = %d, %f\n", diff, static_cast<double>(diff)/1000000.0);

  PrintMatrix(grid_search_best_point.data(), 1, num_hyperparameters);

  int max_index = 0;
  double best_value = function_values[0];
  for (int i = 0; i < num_grid_search_points; ++i) {
    if (function_values[i] > best_value) {
      best_value = function_values[i];
      max_index = i;
    }
  }
  printf("best = %.18E, index = %d\n", best_value, max_index);
  PrintMatrix(initial_guesses.data() + max_index*num_hyperparameters, 1, num_hyperparameters);

  return 0;
}

#elif OL_MODE == 9

static constexpr int kNumberOfTests = 30;

int main() {
  struct timeval tv[kNumberOfTests];
  int count[kNumberOfTests], diff;

  gettimeofday(&tv[0], nullptr);

  for (int i = 1; i < kNumberOfTests; i++) {
    gettimeofday(&tv[i], nullptr);
    count[i] = 1;
    while ((tv[i].tv_sec == tv[i-1].tv_sec) &&
           (tv[i].tv_usec == tv[i-1].tv_usec)) {
      gettimeofday(&tv[i], nullptr);
      count[i]++;
    }
  }

  printf("%2d: secs = %d, usecs = %6d\n", 0, tv[0].tv_sec, tv[0].tv_usec);
  for (int i = 1; i < kNumberOfTests; i++) {
    diff = (tv[i].tv_sec - tv[i-1].tv_sec) * 1000000;
    diff += tv[i].tv_usec - tv[i-1].tv_usec;

    printf("%2d: secs = %d, usecs = %6d, count = %5d, diff = %d\n", i, tv[i].tv_sec, tv[i].tv_usec, count[i], diff);
  }

  return 0;
}

#elif OL_MODE == 10

int main() {
    int consistency_num_err = RunCudaEIConsistencyTests();
    printf("consistency error number = %d\n", consistency_num_err) ;
    int gpuvscpu_num_err = RunCudaEIvsCpuEI();
    printf("GPU vs CPU error number = %d\n", gpuvscpu_num_err);
    // SpeedComparison();

    return 0;
}

// test if runtime error in gpu can be caught
#elif OL_MODE == 11 

int main() {
    try {
      const int num_mc_iter = 20000000;
      const int dim = 3;
      const int num_being_sampled = 4;
      const int num_to_sample = 4;
      const int num_sampled = 20;

      double alpha = 2.80723;
      double best_so_far = 10.0;

        UniformRandomGenerator uniform_generator(31278);
        boost::uniform_real<double> uniform_double(0.5, 2.5);
<<<<<<< HEAD
        NormalRNG normal_rng(3141);
=======
>>>>>>> 4f15598a
        bool configure_for_gradients = true;

        MockExpectedImprovementEnvironment EI_environment;

        std::vector<double> lengths(dim);
        std::vector<double> grad_EI_gpu(dim*num_to_sample);
        double EI_gpu;
        std::vector<double> noise_var(num_sampled, 0.0);

        EI_environment.Initialize(dim, num_to_sample, num_being_sampled, num_sampled, &uniform_generator);
        for (int j = 0; j < dim; ++j) {
          lengths[j] = uniform_double(uniform_generator.engine);
        }

        SquareExponential sqexp_cov(dim, alpha, lengths);
        GaussianProcess gaussian_process(sqexp_cov, EI_environment.points_sampled(), EI_environment.points_sampled_value(), noise_var.data(), dim, num_sampled); 
        CudaExpectedImprovementEvaluator gpu_EI_evaluator(gaussian_process, num_mc_iter, best_so_far);
<<<<<<< HEAD
        CudaExpectedImprovementEvaluator::StateType ei_state(gpu_EI_evaluator, EI_environment.points_to_sample(), EI_environment.points_being_sampled(), num_to_sample, num_being_sampled, configure_for_gradients, &normal_rng);
=======
        CudaExpectedImprovementEvaluator::StateType ei_state(gpu_EI_evaluator, EI_environment.points_to_sample(), EI_environment.points_being_sampled(), num_to_sample, num_being_sampled, configure_for_gradients, &uniform_generator);
>>>>>>> 4f15598a

        EI_gpu = gpu_EI_evaluator.ComputeExpectedImprovement(&ei_state);
        gpu_EI_evaluator.ComputeGradExpectedImprovement(&ei_state, grad_EI_gpu.data());
        printf ("EI_gpu is %.18E\n", EI_gpu);
        printf ("job finished\n");
    }
<<<<<<< HEAD
    catch (const RuntimeException& exception) {
=======
    catch (const OptimalLearningException& exception) {
>>>>>>> 4f15598a
        std::cerr << exception.what() << std::endl;
    }
}
#endif<|MERGE_RESOLUTION|>--- conflicted
+++ resolved
@@ -2130,10 +2130,6 @@
 
         UniformRandomGenerator uniform_generator(31278);
         boost::uniform_real<double> uniform_double(0.5, 2.5);
-<<<<<<< HEAD
-        NormalRNG normal_rng(3141);
-=======
->>>>>>> 4f15598a
         bool configure_for_gradients = true;
 
         MockExpectedImprovementEnvironment EI_environment;
@@ -2151,22 +2147,14 @@
         SquareExponential sqexp_cov(dim, alpha, lengths);
         GaussianProcess gaussian_process(sqexp_cov, EI_environment.points_sampled(), EI_environment.points_sampled_value(), noise_var.data(), dim, num_sampled); 
         CudaExpectedImprovementEvaluator gpu_EI_evaluator(gaussian_process, num_mc_iter, best_so_far);
-<<<<<<< HEAD
-        CudaExpectedImprovementEvaluator::StateType ei_state(gpu_EI_evaluator, EI_environment.points_to_sample(), EI_environment.points_being_sampled(), num_to_sample, num_being_sampled, configure_for_gradients, &normal_rng);
-=======
         CudaExpectedImprovementEvaluator::StateType ei_state(gpu_EI_evaluator, EI_environment.points_to_sample(), EI_environment.points_being_sampled(), num_to_sample, num_being_sampled, configure_for_gradients, &uniform_generator);
->>>>>>> 4f15598a
 
         EI_gpu = gpu_EI_evaluator.ComputeExpectedImprovement(&ei_state);
         gpu_EI_evaluator.ComputeGradExpectedImprovement(&ei_state, grad_EI_gpu.data());
         printf ("EI_gpu is %.18E\n", EI_gpu);
         printf ("job finished\n");
     }
-<<<<<<< HEAD
-    catch (const RuntimeException& exception) {
-=======
     catch (const OptimalLearningException& exception) {
->>>>>>> 4f15598a
         std::cerr << exception.what() << std::endl;
     }
 }
