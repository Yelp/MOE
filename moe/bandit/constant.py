--- conflicted
+++ resolved
@@ -19,13 +19,6 @@
 
 # UCB subtypes
 UCB_SUBTYPE_1 = 'UCB1'
-<<<<<<< HEAD
-DEFAULT_UCB_SUBTYPE = UCB_SUBTYPE_1
-UCB_SUBTYPES = [
-                UCB_SUBTYPE_1,
-                ]
-
-=======
 UCB_SUBTYPE_1_TUNED = 'UCB1-tuned'
 DEFAULT_UCB_SUBTYPE = UCB_SUBTYPE_1_TUNED
 UCB_SUBTYPES = [
@@ -40,7 +33,6 @@
 #: See http://en.wikipedia.org/wiki/Bernoulli_distribution for more details.
 MAX_BERNOULLI_RANDOM_VARIABLE_VARIANCE = 0.25
 
->>>>>>> fbe06a7a
 # Default Hyperparameters
 DEFAULT_EPSILON = 0.05
 DEFAULT_TOTAL_SAMPLES = 100
