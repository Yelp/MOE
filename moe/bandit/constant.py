# -*- coding: utf-8 -*-
"""Some default configuration parameters for bandit components."""
DEFAULT_BANDIT_HISTORICAL_INFO = {
                           "arms_sampled": {
                                            "arm1": {"win": 20, "loss": 5, "total": 25},
                                            "arm2": {"win": 20, "loss": 10, "total": 30},
                                            "arm3": {"win": 0, "loss": 0, "total": 0},
                                            }
                           }

# Default Hyperparameters
DEFAULT_EPSILON = 0.05
DEFAULT_TOTAL_SAMPLES = 100

# Epsilon subtypes
EPSILON_SUBTYPE_FIRST = 'first'
EPSILON_SUBTYPE_GREEDY = 'greedy'
<<<<<<< HEAD
EPSILON_SUBTYPES = [EPSILON_SUBTYPE_FIRST, EPSILON_SUBTYPE_GREEDY]
=======
EPSILON_SUBTYPES = [
                EPSILON_SUBTYPE_GREEDY,
                ]
>>>>>>> 463a9ae2
<|MERGE_RESOLUTION|>--- conflicted
+++ resolved
@@ -15,10 +15,7 @@
 # Epsilon subtypes
 EPSILON_SUBTYPE_FIRST = 'first'
 EPSILON_SUBTYPE_GREEDY = 'greedy'
-<<<<<<< HEAD
-EPSILON_SUBTYPES = [EPSILON_SUBTYPE_FIRST, EPSILON_SUBTYPE_GREEDY]
-=======
 EPSILON_SUBTYPES = [
+                EPSILON_SUBTYPE_FIRST,
                 EPSILON_SUBTYPE_GREEDY,
-                ]
->>>>>>> 463a9ae2
+                ]