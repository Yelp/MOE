# -*- coding: utf-8 -*-
"""Links between the implementations of bandit algorithms."""
from collections import namedtuple

<<<<<<< HEAD
from moe.bandit.constant import BANDIT_EPSILON_ENDPOINT, BANDIT_UCB_ENDPOINT, EPSILON_SUBTYPE_FIRST, EPSILON_SUBTYPE_GREEDY, EPSILON_SUBTYPES, UCB_SUBTYPE_1, UCB_SUBTYPES
from moe.bandit.epsilon_first import EpsilonFirst
from moe.bandit.epsilon_greedy import EpsilonGreedy
from moe.bandit.ucb1 import UCB1
=======
from moe.bandit.constant import BANDIT_EPSILON_ENDPOINT, BANDIT_UCB_ENDPOINT, EPSILON_SUBTYPE_FIRST, EPSILON_SUBTYPE_GREEDY, EPSILON_SUBTYPES, UCB_SUBTYPE_1, UCB_SUBTYPE_1_TUNED, UCB_SUBTYPES
from moe.bandit.epsilon_first import EpsilonFirst
from moe.bandit.epsilon_greedy import EpsilonGreedy
from moe.bandit.ucb1 import UCB1
from moe.bandit.ucb1_tuned import UCB1Tuned
>>>>>>> fbe06a7a

BanditMethod = namedtuple(
        'BanditMethod',
        [
            'subtype',
            'bandit_class',
            ],
        )


EPSILON_SUBTYPES_TO_BANDIT_METHODS = {
        EPSILON_SUBTYPE_FIRST: BanditMethod(
            subtype=EPSILON_SUBTYPE_FIRST,
            bandit_class=EpsilonFirst,
            ),
        EPSILON_SUBTYPE_GREEDY: BanditMethod(
            subtype=EPSILON_SUBTYPE_GREEDY,
            bandit_class=EpsilonGreedy,
            ),
        }


UCB_SUBTYPES_TO_BANDIT_METHODS = {
        UCB_SUBTYPE_1: BanditMethod(
            subtype=UCB_SUBTYPE_1,
            bandit_class=UCB1,
            ),
<<<<<<< HEAD
=======
        UCB_SUBTYPE_1_TUNED: BanditMethod(
            subtype=UCB_SUBTYPE_1_TUNED,
            bandit_class=UCB1Tuned,
            ),
>>>>>>> fbe06a7a
        }


BANDIT_ENDPOINTS_TO_SUBTYPES = {
        BANDIT_EPSILON_ENDPOINT: EPSILON_SUBTYPES,
        BANDIT_UCB_ENDPOINT: UCB_SUBTYPES,
        }<|MERGE_RESOLUTION|>--- conflicted
+++ resolved
@@ -2,18 +2,11 @@
 """Links between the implementations of bandit algorithms."""
 from collections import namedtuple
 
-<<<<<<< HEAD
-from moe.bandit.constant import BANDIT_EPSILON_ENDPOINT, BANDIT_UCB_ENDPOINT, EPSILON_SUBTYPE_FIRST, EPSILON_SUBTYPE_GREEDY, EPSILON_SUBTYPES, UCB_SUBTYPE_1, UCB_SUBTYPES
-from moe.bandit.epsilon_first import EpsilonFirst
-from moe.bandit.epsilon_greedy import EpsilonGreedy
-from moe.bandit.ucb1 import UCB1
-=======
 from moe.bandit.constant import BANDIT_EPSILON_ENDPOINT, BANDIT_UCB_ENDPOINT, EPSILON_SUBTYPE_FIRST, EPSILON_SUBTYPE_GREEDY, EPSILON_SUBTYPES, UCB_SUBTYPE_1, UCB_SUBTYPE_1_TUNED, UCB_SUBTYPES
 from moe.bandit.epsilon_first import EpsilonFirst
 from moe.bandit.epsilon_greedy import EpsilonGreedy
 from moe.bandit.ucb1 import UCB1
 from moe.bandit.ucb1_tuned import UCB1Tuned
->>>>>>> fbe06a7a
 
 BanditMethod = namedtuple(
         'BanditMethod',
@@ -41,13 +34,10 @@
             subtype=UCB_SUBTYPE_1,
             bandit_class=UCB1,
             ),
-<<<<<<< HEAD
-=======
         UCB_SUBTYPE_1_TUNED: BanditMethod(
             subtype=UCB_SUBTYPE_1_TUNED,
             bandit_class=UCB1Tuned,
             ),
->>>>>>> fbe06a7a
         }
 
 
