# -*- coding: utf-8 -*-
"""Test class for gp_mean_var view."""
import simplejson as json
import testify as T

from moe.optimal_learning.EPI.src.python.lib.math import get_latin_hypercube_points
from moe.tests.moe.views.rest_gaussian_process_test_case import RestGaussianProcessTestCase
from moe.views.gp_mean_var import GpMeanVarResponse


class TestGpMeanVarView(RestGaussianProcessTestCase):

    """Test that the /gp/mean_var endpoint does the same thing as the C++ interface."""

    endpoint = '/gp/mean_var'

    test_cases = [
            {
                'domain': RestGaussianProcessTestCase.domain_1d,
                'points_to_sample': get_latin_hypercube_points(10, RestGaussianProcessTestCase.domain_1d),
                'num_points_in_sample': 10,
                },
            {
                'domain': RestGaussianProcessTestCase.domain_2d,
                'points_to_sample': get_latin_hypercube_points(10, RestGaussianProcessTestCase.domain_2d),
                'num_points_in_sample': 10,
                },
            {
                'domain': RestGaussianProcessTestCase.domain_3d,
                'points_to_sample': get_latin_hypercube_points(10, RestGaussianProcessTestCase.domain_3d),
                'num_points_in_sample': 10,
                },
            ]

    def _build_json_payload(self, GP, points_to_sample):
        """Create a json_payload to POST to the /gp/mean_var endpoint with all needed info."""
        json_payload = json.dumps({
            'points_to_sample': points_to_sample,
            'gp_info': self._build_gp_info(GP),
            })
        return json_payload

    def test_interface_returns_same_as_cpp(self):
        """Test that the /gp/mean_var endpoint does the same thing as the C++ interface."""
        for test_case in self.test_cases:
            points_to_sample = test_case['points_to_sample']
            num_points_in_sample = test_case['num_points_in_sample']
            domain = test_case['domain']

            GP, _ = self._make_random_processes_from_latin_hypercube(domain, num_points_in_sample)
            # EI from C++
            cpp_mean, cpp_var = GP.get_mean_and_var_of_points(points_to_sample)

            # EI from REST
<<<<<<< HEAD
            json_payload = self._build_json_payload(GP, points_to_sample)
            resp = self.testapp.post(self.endpoint, json_payload)
=======
            json_payload = self._build_json_payload(GP, points_to_sample.tolist())
            resp = self.testapp.post('/gp/mean_var', json_payload)
>>>>>>> 19a61531
            resp_schema = GpMeanVarResponse()
            resp_dict = resp_schema.deserialize(json.loads(resp.body))
            rest_mean = resp_dict.get('mean')
            rest_var = resp_dict.get('var')

            self.assert_lists_relatively_equal(rest_mean, cpp_mean, tol=1e-11)
            self.assert_matrix_relatively_equal(rest_var, cpp_var, tol=1e-11)

if __name__ == "__main__":
    T.run()<|MERGE_RESOLUTION|>--- conflicted
+++ resolved
@@ -52,13 +52,8 @@
             cpp_mean, cpp_var = GP.get_mean_and_var_of_points(points_to_sample)
 
             # EI from REST
-<<<<<<< HEAD
-            json_payload = self._build_json_payload(GP, points_to_sample)
+            json_payload = self._build_json_payload(GP, points_to_sample.tolist())
             resp = self.testapp.post(self.endpoint, json_payload)
-=======
-            json_payload = self._build_json_payload(GP, points_to_sample.tolist())
-            resp = self.testapp.post('/gp/mean_var', json_payload)
->>>>>>> 19a61531
             resp_schema = GpMeanVarResponse()
             resp_dict = resp_schema.deserialize(json.loads(resp.body))
             rest_mean = resp_dict.get('mean')
