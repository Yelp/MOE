# -*- coding: utf-8 -*-
"""Test class for gp_next_points_epi view."""
import simplejson as json
import testify as T

from moe.tests.moe.views.rest_gaussian_process_test_case import RestGaussianProcessTestCase
from moe.views.gp_next_points_pretty_view import GpNextPointsResponse
from moe.views.constant import ALL_NEXT_POINTS_MOE_ROUTES


class TestGpNextPointsViews(RestGaussianProcessTestCase):

    """Test that the /gp/next_points/* endpoints do the same thing as the C++ interface."""

    test_cases = [
            {
                'domain': RestGaussianProcessTestCase.domain_1d,
                'num_samples_to_generate': 1,
                'num_points_in_sample': 10,
                },
            {
                'domain': RestGaussianProcessTestCase.domain_2d,
                'num_samples_to_generate': 1,
                'num_points_in_sample': 10,
                },
            {
                'domain': RestGaussianProcessTestCase.domain_3d,
                'num_samples_to_generate': 1,
                'num_points_in_sample': 10,
                },
            ]

<<<<<<< HEAD
    endpoints = [
            '/gp/next_points/epi',
            '/gp/next_points/kriging',
            '/gp/next_points/constant_liar',
            ]

    def _build_json_payload(self, GP, num_samples_to_generate, lie_value=None):
=======
    def _build_json_payload(self, GP, num_samples_to_generate):
>>>>>>> f5915b0f
        """Create a json_payload to POST to the /gp/next_points/* endpoint with all needed info."""
        dict_to_dump = {
            'num_samples_to_generate': num_samples_to_generate,
            'gp_info': self._build_gp_info(GP),
            }
        if lie_value is not None:
            dict_to_dump['lie_value'] = lie_value
        return json.dumps(dict_to_dump)

    def test_interface_returns_same_as_cpp(self):
        """Test that the /gp/next_points/* endpoints do the same thing as the C++ interface."""
        for moe_route in ALL_NEXT_POINTS_MOE_ROUTES:
            for test_case in self.test_cases:
                num_points_in_sample = test_case['num_points_in_sample']
                num_samples_to_generate = test_case['num_samples_to_generate']
                domain = test_case['domain']

                GP, _ = self._make_random_processes_from_latin_hypercube(domain, num_points_in_sample)

                # Next point from REST
<<<<<<< HEAD
                if endpoint == '/gp/next_points/constant_liar':
                    json_payload = self._build_json_payload(GP, num_samples_to_generate, lie_value=0.0)
                else:
                    json_payload = self._build_json_payload(GP, num_samples_to_generate)
                resp = self.testapp.post(endpoint, json_payload)
=======
                json_payload = self._build_json_payload(GP, num_samples_to_generate)
                resp = self.testapp.post(moe_route.endpoint, json_payload)
>>>>>>> f5915b0f
                resp_schema = GpNextPointsResponse()
                resp_dict = resp_schema.deserialize(json.loads(resp.body))
                T.assert_in('points_to_sample', resp_dict)
                T.assert_in('expected_improvement', resp_dict)

                for ei in resp_dict['expected_improvement']:
                    T.assert_gte(ei, 0.0)

if __name__ == "__main__":
    T.run()<|MERGE_RESOLUTION|>--- conflicted
+++ resolved
@@ -5,7 +5,7 @@
 
 from moe.tests.moe.views.rest_gaussian_process_test_case import RestGaussianProcessTestCase
 from moe.views.gp_next_points_pretty_view import GpNextPointsResponse
-from moe.views.constant import ALL_NEXT_POINTS_MOE_ROUTES
+from moe.views.constant import ALL_NEXT_POINTS_MOE_ROUTES, GP_NEXT_POINTS_CONSTANT_LIAR_ROUTE_NAME
 
 
 class TestGpNextPointsViews(RestGaussianProcessTestCase):
@@ -30,17 +30,7 @@
                 },
             ]
 
-<<<<<<< HEAD
-    endpoints = [
-            '/gp/next_points/epi',
-            '/gp/next_points/kriging',
-            '/gp/next_points/constant_liar',
-            ]
-
     def _build_json_payload(self, GP, num_samples_to_generate, lie_value=None):
-=======
-    def _build_json_payload(self, GP, num_samples_to_generate):
->>>>>>> f5915b0f
         """Create a json_payload to POST to the /gp/next_points/* endpoint with all needed info."""
         dict_to_dump = {
             'num_samples_to_generate': num_samples_to_generate,
@@ -61,16 +51,11 @@
                 GP, _ = self._make_random_processes_from_latin_hypercube(domain, num_points_in_sample)
 
                 # Next point from REST
-<<<<<<< HEAD
-                if endpoint == '/gp/next_points/constant_liar':
+                if moe_route.route_name == GP_NEXT_POINTS_CONSTANT_LIAR_ROUTE_NAME:
                     json_payload = self._build_json_payload(GP, num_samples_to_generate, lie_value=0.0)
                 else:
                     json_payload = self._build_json_payload(GP, num_samples_to_generate)
-                resp = self.testapp.post(endpoint, json_payload)
-=======
-                json_payload = self._build_json_payload(GP, num_samples_to_generate)
                 resp = self.testapp.post(moe_route.endpoint, json_payload)
->>>>>>> f5915b0f
                 resp_schema = GpNextPointsResponse()
                 resp_dict = resp_schema.deserialize(json.loads(resp.body))
                 T.assert_in('points_to_sample', resp_dict)
