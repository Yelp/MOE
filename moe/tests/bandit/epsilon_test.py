# -*- coding: utf-8 -*-
"""Test epsilon bandit implementation (functions common to epsilon bandit).

Test functions in :class:`moe.bandit.epsilon_interface.EpsilonInterface`

"""
import logging

import testify as T

from moe.bandit.epsilon_interface import EpsilonInterface
from moe.tests.bandit.epsilon_test_case import EpsilonTestCase


class EpsilonTest(EpsilonTestCase):

    """Verify that different sample_arms return correct results."""

    @T.class_setup
    def disable_logging(self):
        """Disable logging (for the duration of this test case)."""
        logging.disable(logging.CRITICAL)

    @T.class_teardown
    def enable_logging(self):
        """Re-enable logging (so other test cases are unaffected)."""
        logging.disable(logging.NOTSET)

    def test_empty_arm_invalid(self):
        """Test empty ``sample_arms`` causes an ValueError."""
        T.assert_raises(ValueError, EpsilonInterface.get_winning_arm_names, {})

    def test_two_unsampled_arms(self):
        """Check that the two-unsampled-arms case always returns both arms as winning arms. This tests num_winning_arms == num_arms > 1."""
<<<<<<< HEAD
        T.assert_sets_equal(Epsilon.get_winning_arm_names(self.two_unsampled_arms_test_case.arms_sampled), frozenset(["arm1", "arm2"]))
=======
        T.assert_sets_equal(EpsilonInterface.get_winning_arm_names(self.two_unsampled_arms_test_case.arms_sampled), frozenset(["arm1", "arm2"]))
>>>>>>> fbe06a7a

    def test_three_arms_two_winners(self):
        """Check that the three-arms cases with two winners return the expected winning arms. This tests num_arms > num_winning_arms > 1."""
        T.assert_sets_equal(EpsilonInterface.get_winning_arm_names(self.three_arms_two_winners_test_case.arms_sampled), frozenset(["arm1", "arm2"]))


if __name__ == "__main__":
    T.run()<|MERGE_RESOLUTION|>--- conflicted
+++ resolved
@@ -32,11 +32,7 @@
 
     def test_two_unsampled_arms(self):
         """Check that the two-unsampled-arms case always returns both arms as winning arms. This tests num_winning_arms == num_arms > 1."""
-<<<<<<< HEAD
-        T.assert_sets_equal(Epsilon.get_winning_arm_names(self.two_unsampled_arms_test_case.arms_sampled), frozenset(["arm1", "arm2"]))
-=======
         T.assert_sets_equal(EpsilonInterface.get_winning_arm_names(self.two_unsampled_arms_test_case.arms_sampled), frozenset(["arm1", "arm2"]))
->>>>>>> fbe06a7a
 
     def test_three_arms_two_winners(self):
         """Check that the three-arms cases with two winners return the expected winning arms. This tests num_arms > num_winning_arms > 1."""
